// SPDX-License-Identifier: GPL-2.0-or-later
/* Request key authorisation token key definition.
 *
 * Copyright (C) 2005 Red Hat, Inc. All Rights Reserved.
 * Written by David Howells (dhowells@redhat.com)
 *
 * See Documentation/security/keys/request-key.rst
 */

#include <linux/sched.h>
#include <linux/err.h>
#include <linux/seq_file.h>
#include <linux/slab.h>
#include <linux/uaccess.h>
#include "internal.h"
#include <keys/request_key_auth-type.h>

static int request_key_auth_preparse(struct key_preparsed_payload *);
static void request_key_auth_free_preparse(struct key_preparsed_payload *);
static int request_key_auth_instantiate(struct key *,
					struct key_preparsed_payload *);
static void request_key_auth_describe(const struct key *, struct seq_file *);
static void request_key_auth_revoke(struct key *);
static void request_key_auth_destroy(struct key *);
static long request_key_auth_read(const struct key *, char __user *, size_t);

/*
 * The request-key authorisation key type definition.
 */
struct key_type key_type_request_key_auth = {
	.name		= ".request_key_auth",
	.def_datalen	= sizeof(struct request_key_auth),
	.preparse	= request_key_auth_preparse,
	.free_preparse	= request_key_auth_free_preparse,
	.instantiate	= request_key_auth_instantiate,
	.describe	= request_key_auth_describe,
	.revoke		= request_key_auth_revoke,
	.destroy	= request_key_auth_destroy,
	.read		= request_key_auth_read,
};

static int request_key_auth_preparse(struct key_preparsed_payload *prep)
{
	return 0;
}

static void request_key_auth_free_preparse(struct key_preparsed_payload *prep)
{
}

/*
 * Instantiate a request-key authorisation key.
 */
static int request_key_auth_instantiate(struct key *key,
					struct key_preparsed_payload *prep)
{
	rcu_assign_keypointer(key, (struct request_key_auth *)prep->data);
	return 0;
}

/*
 * Describe an authorisation token.
 */
static void request_key_auth_describe(const struct key *key,
				      struct seq_file *m)
{
	struct request_key_auth *rka = dereference_key_rcu(key);
<<<<<<< HEAD
=======

	if (!rka)
		return;
>>>>>>> bb831786

	seq_puts(m, "key:");
	seq_puts(m, key->description);
	if (key_is_positive(key))
		seq_printf(m, " pid:%d ci:%zu", rka->pid, rka->callout_len);
}

/*
 * Read the callout_info data (retrieves the callout information).
 * - the key's semaphore is read-locked
 */
static long request_key_auth_read(const struct key *key,
				  char __user *buffer, size_t buflen)
{
	struct request_key_auth *rka = dereference_key_locked(key);
	size_t datalen;
	long ret;

	if (!rka)
		return -EKEYREVOKED;

	datalen = rka->callout_len;
	ret = datalen;

	/* we can return the data as is */
	if (buffer && buflen > 0) {
		if (buflen > datalen)
			buflen = datalen;

		if (copy_to_user(buffer, rka->callout_info, buflen) != 0)
			ret = -EFAULT;
	}

	return ret;
}

static void free_request_key_auth(struct request_key_auth *rka)
{
	if (!rka)
		return;
	key_put(rka->target_key);
	key_put(rka->dest_keyring);
	if (rka->cred)
		put_cred(rka->cred);
	kfree(rka->callout_info);
	kfree(rka);
}

/*
 * Dispose of the request_key_auth record under RCU conditions
 */
static void request_key_auth_rcu_disposal(struct rcu_head *rcu)
{
	struct request_key_auth *rka =
		container_of(rcu, struct request_key_auth, rcu);

	free_request_key_auth(rka);
}

/*
 * Handle revocation of an authorisation token key.
 *
 * Called with the key sem write-locked.
 */
static void request_key_auth_revoke(struct key *key)
{
	struct request_key_auth *rka = dereference_key_locked(key);

	kenter("{%d}", key->serial);
	rcu_assign_keypointer(key, NULL);
	call_rcu(&rka->rcu, request_key_auth_rcu_disposal);
}

/*
 * Destroy an instantiation authorisation token key.
 */
static void request_key_auth_destroy(struct key *key)
{
	struct request_key_auth *rka = rcu_access_pointer(key->payload.rcu_data0);

	kenter("{%d}", key->serial);
	if (rka) {
		rcu_assign_keypointer(key, NULL);
		call_rcu(&rka->rcu, request_key_auth_rcu_disposal);
	}
}

/*
 * Create an authorisation token for /sbin/request-key or whoever to gain
 * access to the caller's security data.
 */
struct key *request_key_auth_new(struct key *target, const char *op,
				 const void *callout_info, size_t callout_len,
				 struct key *dest_keyring)
{
	struct request_key_auth *rka, *irka;
	const struct cred *cred = current_cred();
	struct key *authkey = NULL;
	char desc[20];
	int ret = -ENOMEM;

	kenter("%d,", target->serial);

	/* allocate a auth record */
	rka = kzalloc(sizeof(*rka), GFP_KERNEL);
	if (!rka)
		goto error;
	rka->callout_info = kmemdup(callout_info, callout_len, GFP_KERNEL);
	if (!rka->callout_info)
		goto error_free_rka;
	rka->callout_len = callout_len;
	strlcpy(rka->op, op, sizeof(rka->op));

	/* see if the calling process is already servicing the key request of
	 * another process */
	if (cred->request_key_auth) {
		/* it is - use that instantiation context here too */
		down_read(&cred->request_key_auth->sem);

		/* if the auth key has been revoked, then the key we're
		 * servicing is already instantiated */
		if (test_bit(KEY_FLAG_REVOKED,
			     &cred->request_key_auth->flags)) {
			up_read(&cred->request_key_auth->sem);
			ret = -EKEYREVOKED;
			goto error_free_rka;
		}

		irka = cred->request_key_auth->payload.data[0];
		rka->cred = get_cred(irka->cred);
		rka->pid = irka->pid;

		up_read(&cred->request_key_auth->sem);
	}
	else {
		/* it isn't - use this process as the context */
		rka->cred = get_cred(cred);
		rka->pid = current->pid;
	}

	rka->target_key = key_get(target);
	rka->dest_keyring = key_get(dest_keyring);

	/* allocate the auth key */
	sprintf(desc, "%x", target->serial);

	authkey = key_alloc(&key_type_request_key_auth, desc,
			    cred->fsuid, cred->fsgid, cred,
			    KEY_POS_VIEW | KEY_POS_READ | KEY_POS_SEARCH | KEY_POS_LINK |
			    KEY_USR_VIEW, KEY_ALLOC_NOT_IN_QUOTA, NULL);
	if (IS_ERR(authkey)) {
		ret = PTR_ERR(authkey);
		goto error_free_rka;
	}

	/* construct the auth key */
	ret = key_instantiate_and_link(authkey, rka, 0, NULL, NULL);
	if (ret < 0)
		goto error_put_authkey;

	kleave(" = {%d,%d}", authkey->serial, refcount_read(&authkey->usage));
	return authkey;

error_put_authkey:
	key_put(authkey);
error_free_rka:
	free_request_key_auth(rka);
error:
	kleave("= %d", ret);
	return ERR_PTR(ret);
}

/*
 * Search the current process's keyrings for the authorisation key for
 * instantiation of a key.
 */
struct key *key_get_instantiation_authkey(key_serial_t target_id)
{
	char description[16];
	struct keyring_search_context ctx = {
		.index_key.type		= &key_type_request_key_auth,
		.index_key.description	= description,
		.cred			= current_cred(),
		.match_data.cmp		= key_default_cmp,
		.match_data.raw_data	= description,
		.match_data.lookup_type	= KEYRING_SEARCH_LOOKUP_DIRECT,
		.flags			= (KEYRING_SEARCH_DO_STATE_CHECK |
					   KEYRING_SEARCH_RECURSE),
	};
	struct key *authkey;
	key_ref_t authkey_ref;

	ctx.index_key.desc_len = sprintf(description, "%x", target_id);

	rcu_read_lock();
	authkey_ref = search_process_keyrings_rcu(&ctx);
	rcu_read_unlock();

	if (IS_ERR(authkey_ref)) {
		authkey = ERR_CAST(authkey_ref);
		if (authkey == ERR_PTR(-EAGAIN))
			authkey = ERR_PTR(-ENOKEY);
		goto error;
	}

	authkey = key_ref_to_ptr(authkey_ref);
	if (test_bit(KEY_FLAG_REVOKED, &authkey->flags)) {
		key_put(authkey);
		authkey = ERR_PTR(-EKEYREVOKED);
	}

error:
	return authkey;
}<|MERGE_RESOLUTION|>--- conflicted
+++ resolved
@@ -65,12 +65,9 @@
 				      struct seq_file *m)
 {
 	struct request_key_auth *rka = dereference_key_rcu(key);
-<<<<<<< HEAD
-=======
 
 	if (!rka)
 		return;
->>>>>>> bb831786
 
 	seq_puts(m, "key:");
 	seq_puts(m, key->description);
