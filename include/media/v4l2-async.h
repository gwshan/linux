/* SPDX-License-Identifier: GPL-2.0-only */
/*
 * V4L2 asynchronous subdevice registration API
 *
 * Copyright (C) 2012-2013, Guennadi Liakhovetski <g.liakhovetski@gmx.de>
 */

#ifndef V4L2_ASYNC_H
#define V4L2_ASYNC_H

#include <linux/list.h>
#include <linux/mutex.h>

struct dentry;
struct device;
struct device_node;
struct v4l2_device;
struct v4l2_subdev;
struct v4l2_async_notifier;

/**
 * enum v4l2_async_match_type - type of asynchronous subdevice logic to be used
 *	in order to identify a match
 *
 * @V4L2_ASYNC_MATCH_I2C: Match will check for I2C adapter ID and address
 * @V4L2_ASYNC_MATCH_FWNODE: Match will use firmware node
 *
 * This enum is used by the asynchronous sub-device logic to define the
 * algorithm that will be used to match an asynchronous device.
 */
enum v4l2_async_match_type {
	V4L2_ASYNC_MATCH_I2C,
	V4L2_ASYNC_MATCH_FWNODE,
};

/**
 * struct v4l2_async_subdev - sub-device descriptor, as known to a bridge
 *
 * @match_type:	type of match that will be used
 * @match:	union of per-bus type matching data sets
 * @match.fwnode:
 *		pointer to &struct fwnode_handle to be matched.
 *		Used if @match_type is %V4L2_ASYNC_MATCH_FWNODE.
 * @match.i2c:	embedded struct with I2C parameters to be matched.
 *		Both @match.i2c.adapter_id and @match.i2c.address
 *		should be matched.
 *		Used if @match_type is %V4L2_ASYNC_MATCH_I2C.
 * @match.i2c.adapter_id:
 *		I2C adapter ID to be matched.
 *		Used if @match_type is %V4L2_ASYNC_MATCH_I2C.
 * @match.i2c.address:
 *		I2C address to be matched.
 *		Used if @match_type is %V4L2_ASYNC_MATCH_I2C.
 * @asd_list:	used to add struct v4l2_async_subdev objects to the
 *		master notifier @asd_list
 * @list:	used to link struct v4l2_async_subdev objects, waiting to be
 *		probed, to a notifier->waiting list
 *
 * When this struct is used as a member in a driver specific struct,
 * the driver specific struct shall contain the &struct
 * v4l2_async_subdev as its first member.
 */
struct v4l2_async_subdev {
	enum v4l2_async_match_type match_type;
	union {
		struct fwnode_handle *fwnode;
		struct {
			int adapter_id;
			unsigned short address;
		} i2c;
	} match;

	/* v4l2-async core private: not to be used by drivers */
	struct list_head list;
	struct list_head asd_list;
};

/**
 * struct v4l2_async_notifier_operations - Asynchronous V4L2 notifier operations
 * @bound:	a subdevice driver has successfully probed one of the subdevices
 * @complete:	All subdevices have been probed successfully. The complete
 *		callback is only executed for the root notifier.
 * @unbind:	a subdevice is leaving
 */
struct v4l2_async_notifier_operations {
	int (*bound)(struct v4l2_async_notifier *notifier,
		     struct v4l2_subdev *subdev,
		     struct v4l2_async_subdev *asd);
	int (*complete)(struct v4l2_async_notifier *notifier);
	void (*unbind)(struct v4l2_async_notifier *notifier,
		       struct v4l2_subdev *subdev,
		       struct v4l2_async_subdev *asd);
};

/**
 * struct v4l2_async_notifier - v4l2_device notifier data
 *
 * @ops:	notifier operations
 * @v4l2_dev:	v4l2_device of the root notifier, NULL otherwise
 * @sd:		sub-device that registered the notifier, NULL otherwise
 * @parent:	parent notifier
 * @asd_list:	master list of struct v4l2_async_subdev
 * @waiting:	list of struct v4l2_async_subdev, waiting for their drivers
 * @done:	list of struct v4l2_subdev, already probed
 * @list:	member in a global list of notifiers
 */
struct v4l2_async_notifier {
	const struct v4l2_async_notifier_operations *ops;
	struct v4l2_device *v4l2_dev;
	struct v4l2_subdev *sd;
	struct v4l2_async_notifier *parent;
	struct list_head asd_list;
	struct list_head waiting;
	struct list_head done;
	struct list_head list;
};

/**
 * v4l2_async_debug_init - Initialize debugging tools.
 *
 * @debugfs_dir: pointer to the parent debugfs &struct dentry
 */
void v4l2_async_debug_init(struct dentry *debugfs_dir);

/**
 * v4l2_async_nf_init - Initialize a notifier.
 *
 * @notifier: pointer to &struct v4l2_async_notifier
 *
 * This function initializes the notifier @asd_list. It must be called
 * before adding a subdevice to a notifier, using one of:
<<<<<<< HEAD
 * v4l2_async_notifier_add_fwnode_remote_subdev(),
 * v4l2_async_notifier_add_fwnode_subdev(),
 * v4l2_async_notifier_add_i2c_subdev(),
 * __v4l2_async_notifier_add_subdev() or
 * v4l2_async_notifier_parse_fwnode_endpoints().
=======
 * v4l2_async_nf_add_fwnode_remote(),
 * v4l2_async_nf_add_fwnode(),
 * v4l2_async_nf_add_i2c(),
 * __v4l2_async_nf_add_subdev() or
 * v4l2_async_nf_parse_fwnode_endpoints().
>>>>>>> df0cc57e
 */
void v4l2_async_nf_init(struct v4l2_async_notifier *notifier);

/**
 * __v4l2_async_nf_add_subdev - Add an async subdev to the
 *				notifier's master asd list.
 *
 * @notifier: pointer to &struct v4l2_async_notifier
 * @asd: pointer to &struct v4l2_async_subdev
 *
 * \warning: Drivers should avoid using this function and instead use one of:
<<<<<<< HEAD
 * v4l2_async_notifier_add_fwnode_subdev(),
 * v4l2_async_notifier_add_fwnode_remote_subdev() or
 * v4l2_async_notifier_add_i2c_subdev().
=======
 * v4l2_async_nf_add_fwnode(),
 * v4l2_async_nf_add_fwnode_remote() or
 * v4l2_async_nf_add_i2c().
>>>>>>> df0cc57e
 *
 * Call this function before registering a notifier to link the provided @asd to
 * the notifiers master @asd_list. The @asd must be allocated with k*alloc() as
 * it will be freed by the framework when the notifier is destroyed.
 */
int __v4l2_async_nf_add_subdev(struct v4l2_async_notifier *notifier,
			       struct v4l2_async_subdev *asd);

struct v4l2_async_subdev *
__v4l2_async_nf_add_fwnode(struct v4l2_async_notifier *notifier,
			   struct fwnode_handle *fwnode,
			   unsigned int asd_struct_size);
/**
 * v4l2_async_nf_add_fwnode - Allocate and add a fwnode async
 *				subdev to the notifier's master asd_list.
 *
 * @notifier: pointer to &struct v4l2_async_notifier
 * @fwnode: fwnode handle of the sub-device to be matched, pointer to
 *	    &struct fwnode_handle
 * @type: Type of the driver's async sub-device struct. The &struct
 *	  v4l2_async_subdev shall be the first member of the driver's async
 *	  sub-device struct, i.e. both begin at the same memory address.
 *
 * Allocate a fwnode-matched asd of size asd_struct_size, and add it to the
 * notifiers @asd_list. The function also gets a reference of the fwnode which
 * is released later at notifier cleanup time.
 */
#define v4l2_async_nf_add_fwnode(notifier, fwnode, type)		\
	((type *)__v4l2_async_nf_add_fwnode(notifier, fwnode, sizeof(type)))

struct v4l2_async_subdev *
__v4l2_async_nf_add_fwnode_remote(struct v4l2_async_notifier *notif,
				  struct fwnode_handle *endpoint,
				  unsigned int asd_struct_size);
/**
 * v4l2_async_nf_add_fwnode_remote - Allocate and add a fwnode
 *						  remote async subdev to the
 *						  notifier's master asd_list.
 *
 * @notifier: pointer to &struct v4l2_async_notifier
 * @ep: local endpoint pointing to the remote sub-device to be matched,
 *	pointer to &struct fwnode_handle
 * @type: Type of the driver's async sub-device struct. The &struct
 *	  v4l2_async_subdev shall be the first member of the driver's async
 *	  sub-device struct, i.e. both begin at the same memory address.
 *
 * Gets the remote endpoint of a given local endpoint, set it up for fwnode
 * matching and adds the async sub-device to the notifier's @asd_list. The
 * function also gets a reference of the fwnode which is released later at
 * notifier cleanup time.
 *
<<<<<<< HEAD
 * This is just like v4l2_async_notifier_add_fwnode_subdev(), but with the
=======
 * This is just like v4l2_async_nf_add_fwnode(), but with the
>>>>>>> df0cc57e
 * exception that the fwnode refers to a local endpoint, not the remote one.
 */
#define v4l2_async_nf_add_fwnode_remote(notifier, ep, type) \
	((type *)__v4l2_async_nf_add_fwnode_remote(notifier, ep, sizeof(type)))

struct v4l2_async_subdev *
__v4l2_async_nf_add_i2c(struct v4l2_async_notifier *notifier,
			int adapter_id, unsigned short address,
			unsigned int asd_struct_size);
/**
 * v4l2_async_nf_add_i2c - Allocate and add an i2c async
 *				subdev to the notifier's master asd_list.
 *
 * @notifier: pointer to &struct v4l2_async_notifier
 * @adapter: I2C adapter ID to be matched
 * @address: I2C address of sub-device to be matched
 * @type: Type of the driver's async sub-device struct. The &struct
 *	  v4l2_async_subdev shall be the first member of the driver's async
 *	  sub-device struct, i.e. both begin at the same memory address.
 *
 * Same as v4l2_async_nf_add_fwnode() but for I2C matched
 * sub-devices.
 */
#define v4l2_async_nf_add_i2c(notifier, adapter, address, type) \
	((type *)__v4l2_async_nf_add_i2c(notifier, adapter, address, \
					 sizeof(type)))

/**
 * v4l2_async_nf_register - registers a subdevice asynchronous notifier
 *
 * @v4l2_dev: pointer to &struct v4l2_device
 * @notifier: pointer to &struct v4l2_async_notifier
 */
int v4l2_async_nf_register(struct v4l2_device *v4l2_dev,
			   struct v4l2_async_notifier *notifier);

/**
 * v4l2_async_subdev_nf_register - registers a subdevice asynchronous
 *					 notifier for a sub-device
 *
 * @sd: pointer to &struct v4l2_subdev
 * @notifier: pointer to &struct v4l2_async_notifier
 */
int v4l2_async_subdev_nf_register(struct v4l2_subdev *sd,
				  struct v4l2_async_notifier *notifier);

/**
 * v4l2_async_nf_unregister - unregisters a subdevice
 *	asynchronous notifier
 *
 * @notifier: pointer to &struct v4l2_async_notifier
 */
void v4l2_async_nf_unregister(struct v4l2_async_notifier *notifier);

/**
 * v4l2_async_nf_cleanup - clean up notifier resources
 * @notifier: the notifier the resources of which are to be cleaned up
 *
 * Release memory resources related to a notifier, including the async
 * sub-devices allocated for the purposes of the notifier but not the notifier
 * itself. The user is responsible for calling this function to clean up the
 * notifier after calling
<<<<<<< HEAD
 * v4l2_async_notifier_add_fwnode_remote_subdev(),
 * v4l2_async_notifier_add_fwnode_subdev(),
 * v4l2_async_notifier_add_i2c_subdev(),
 * __v4l2_async_notifier_add_subdev() or
 * v4l2_async_notifier_parse_fwnode_endpoints().
 *
 * There is no harm from calling v4l2_async_notifier_cleanup() in other
=======
 * v4l2_async_nf_add_fwnode_remote(),
 * v4l2_async_nf_add_fwnode(),
 * v4l2_async_nf_add_i2c(),
 * __v4l2_async_nf_add_subdev() or
 * v4l2_async_nf_parse_fwnode_endpoints().
 *
 * There is no harm from calling v4l2_async_nf_cleanup() in other
>>>>>>> df0cc57e
 * cases as long as its memory has been zeroed after it has been
 * allocated.
 */
void v4l2_async_nf_cleanup(struct v4l2_async_notifier *notifier);

/**
 * v4l2_async_register_subdev - registers a sub-device to the asynchronous
 *	subdevice framework
 *
 * @sd: pointer to &struct v4l2_subdev
 */
int v4l2_async_register_subdev(struct v4l2_subdev *sd);

/**
 * v4l2_async_register_subdev_sensor - registers a sensor sub-device to the
 *				       asynchronous sub-device framework and
 *				       parse set up common sensor related
 *				       devices
 *
 * @sd: pointer to struct &v4l2_subdev
 *
 * This function is just like v4l2_async_register_subdev() with the exception
 * that calling it will also parse firmware interfaces for remote references
 * using v4l2_async_nf_parse_fwnode_sensor() and registers the
 * async sub-devices. The sub-device is similarly unregistered by calling
 * v4l2_async_unregister_subdev().
 *
 * While registered, the subdev module is marked as in-use.
 *
 * An error is returned if the module is no longer loaded on any attempts
 * to register it.
 */
int __must_check
v4l2_async_register_subdev_sensor(struct v4l2_subdev *sd);

/**
 * v4l2_async_unregister_subdev - unregisters a sub-device to the asynchronous
 *	subdevice framework
 *
 * @sd: pointer to &struct v4l2_subdev
 */
void v4l2_async_unregister_subdev(struct v4l2_subdev *sd);
#endif<|MERGE_RESOLUTION|>--- conflicted
+++ resolved
@@ -129,19 +129,11 @@
  *
  * This function initializes the notifier @asd_list. It must be called
  * before adding a subdevice to a notifier, using one of:
-<<<<<<< HEAD
- * v4l2_async_notifier_add_fwnode_remote_subdev(),
- * v4l2_async_notifier_add_fwnode_subdev(),
- * v4l2_async_notifier_add_i2c_subdev(),
- * __v4l2_async_notifier_add_subdev() or
- * v4l2_async_notifier_parse_fwnode_endpoints().
-=======
  * v4l2_async_nf_add_fwnode_remote(),
  * v4l2_async_nf_add_fwnode(),
  * v4l2_async_nf_add_i2c(),
  * __v4l2_async_nf_add_subdev() or
  * v4l2_async_nf_parse_fwnode_endpoints().
->>>>>>> df0cc57e
  */
 void v4l2_async_nf_init(struct v4l2_async_notifier *notifier);
 
@@ -153,15 +145,9 @@
  * @asd: pointer to &struct v4l2_async_subdev
  *
  * \warning: Drivers should avoid using this function and instead use one of:
-<<<<<<< HEAD
- * v4l2_async_notifier_add_fwnode_subdev(),
- * v4l2_async_notifier_add_fwnode_remote_subdev() or
- * v4l2_async_notifier_add_i2c_subdev().
-=======
  * v4l2_async_nf_add_fwnode(),
  * v4l2_async_nf_add_fwnode_remote() or
  * v4l2_async_nf_add_i2c().
->>>>>>> df0cc57e
  *
  * Call this function before registering a notifier to link the provided @asd to
  * the notifiers master @asd_list. The @asd must be allocated with k*alloc() as
@@ -213,11 +199,7 @@
  * function also gets a reference of the fwnode which is released later at
  * notifier cleanup time.
  *
-<<<<<<< HEAD
- * This is just like v4l2_async_notifier_add_fwnode_subdev(), but with the
-=======
  * This is just like v4l2_async_nf_add_fwnode(), but with the
->>>>>>> df0cc57e
  * exception that the fwnode refers to a local endpoint, not the remote one.
  */
 #define v4l2_async_nf_add_fwnode_remote(notifier, ep, type) \
@@ -280,15 +262,6 @@
  * sub-devices allocated for the purposes of the notifier but not the notifier
  * itself. The user is responsible for calling this function to clean up the
  * notifier after calling
-<<<<<<< HEAD
- * v4l2_async_notifier_add_fwnode_remote_subdev(),
- * v4l2_async_notifier_add_fwnode_subdev(),
- * v4l2_async_notifier_add_i2c_subdev(),
- * __v4l2_async_notifier_add_subdev() or
- * v4l2_async_notifier_parse_fwnode_endpoints().
- *
- * There is no harm from calling v4l2_async_notifier_cleanup() in other
-=======
  * v4l2_async_nf_add_fwnode_remote(),
  * v4l2_async_nf_add_fwnode(),
  * v4l2_async_nf_add_i2c(),
@@ -296,7 +269,6 @@
  * v4l2_async_nf_parse_fwnode_endpoints().
  *
  * There is no harm from calling v4l2_async_nf_cleanup() in other
->>>>>>> df0cc57e
  * cases as long as its memory has been zeroed after it has been
  * allocated.
  */
