/* SPDX-License-Identifier: GPL-2.0-only */
/*
 * pm_runtime.h - Device run-time power management helper functions.
 *
 * Copyright (C) 2009 Rafael J. Wysocki <rjw@sisk.pl>
 */

#ifndef _LINUX_PM_RUNTIME_H
#define _LINUX_PM_RUNTIME_H

#include <linux/device.h>
#include <linux/notifier.h>
#include <linux/pm.h>

#include <linux/jiffies.h>

/* Runtime PM flag argument bits */
#define RPM_ASYNC		0x01	/* Request is asynchronous */
#define RPM_NOWAIT		0x02	/* Don't wait for concurrent
					    state change */
#define RPM_GET_PUT		0x04	/* Increment/decrement the
					    usage_count */
#define RPM_AUTO		0x08	/* Use autosuspend_delay */
#define RPM_TRANSPARENT	0x10	/* Succeed if runtime PM is disabled */

/*
 * Use this for defining a set of PM operations to be used in all situations
 * (system suspend, hibernation or runtime PM).
 *
 * Note that the behaviour differs from the deprecated UNIVERSAL_DEV_PM_OPS()
 * macro, which uses the provided callbacks for both runtime PM and system
 * sleep, while DEFINE_RUNTIME_DEV_PM_OPS() uses pm_runtime_force_suspend()
 * and pm_runtime_force_resume() for its system sleep callbacks.
 *
 * If the underlying dev_pm_ops struct symbol has to be exported, use
 * EXPORT_RUNTIME_DEV_PM_OPS() or EXPORT_GPL_RUNTIME_DEV_PM_OPS() instead.
 */
#define DEFINE_RUNTIME_DEV_PM_OPS(name, suspend_fn, resume_fn, idle_fn) \
	_DEFINE_DEV_PM_OPS(name, pm_runtime_force_suspend, \
			   pm_runtime_force_resume, suspend_fn, \
			   resume_fn, idle_fn)

#define EXPORT_RUNTIME_DEV_PM_OPS(name, suspend_fn, resume_fn, idle_fn) \
	EXPORT_DEV_PM_OPS(name) = { \
		RUNTIME_PM_OPS(suspend_fn, resume_fn, idle_fn) \
	}
#define EXPORT_GPL_RUNTIME_DEV_PM_OPS(name, suspend_fn, resume_fn, idle_fn) \
	EXPORT_GPL_DEV_PM_OPS(name) = { \
		RUNTIME_PM_OPS(suspend_fn, resume_fn, idle_fn) \
	}
#define EXPORT_NS_RUNTIME_DEV_PM_OPS(name, suspend_fn, resume_fn, idle_fn, ns) \
	EXPORT_NS_DEV_PM_OPS(name, ns) = { \
		RUNTIME_PM_OPS(suspend_fn, resume_fn, idle_fn) \
	}
#define EXPORT_NS_GPL_RUNTIME_DEV_PM_OPS(name, suspend_fn, resume_fn, idle_fn, ns) \
	EXPORT_NS_GPL_DEV_PM_OPS(name, ns) = { \
		RUNTIME_PM_OPS(suspend_fn, resume_fn, idle_fn) \
	}

#ifdef CONFIG_PM
extern struct workqueue_struct *pm_wq;

static inline bool queue_pm_work(struct work_struct *work)
{
	return queue_work(pm_wq, work);
}

extern int pm_generic_runtime_suspend(struct device *dev);
extern int pm_generic_runtime_resume(struct device *dev);
extern int pm_runtime_force_suspend(struct device *dev);

extern int __pm_runtime_idle(struct device *dev, int rpmflags);
extern int __pm_runtime_suspend(struct device *dev, int rpmflags);
extern int __pm_runtime_resume(struct device *dev, int rpmflags);
extern int pm_runtime_get_if_active(struct device *dev);
extern int pm_runtime_get_if_in_use(struct device *dev);
extern int pm_schedule_suspend(struct device *dev, unsigned int delay);
extern int __pm_runtime_set_status(struct device *dev, unsigned int status);
extern int pm_runtime_barrier(struct device *dev);
extern bool pm_runtime_block_if_disabled(struct device *dev);
extern void pm_runtime_unblock(struct device *dev);
extern void pm_runtime_enable(struct device *dev);
extern void __pm_runtime_disable(struct device *dev, bool check_resume);
extern void pm_runtime_allow(struct device *dev);
extern void pm_runtime_forbid(struct device *dev);
extern void pm_runtime_no_callbacks(struct device *dev);
extern void pm_runtime_irq_safe(struct device *dev);
extern void __pm_runtime_use_autosuspend(struct device *dev, bool use);
extern void pm_runtime_set_autosuspend_delay(struct device *dev, int delay);
extern u64 pm_runtime_autosuspend_expiration(struct device *dev);
extern void pm_runtime_set_memalloc_noio(struct device *dev, bool enable);
extern void pm_runtime_get_suppliers(struct device *dev);
extern void pm_runtime_put_suppliers(struct device *dev);
extern void pm_runtime_new_link(struct device *dev);
extern void pm_runtime_drop_link(struct device_link *link);
extern void pm_runtime_release_supplier(struct device_link *link);

int devm_pm_runtime_set_active_enabled(struct device *dev);
extern int devm_pm_runtime_enable(struct device *dev);
int devm_pm_runtime_get_noresume(struct device *dev);

/**
 * pm_suspend_ignore_children - Set runtime PM behavior regarding children.
 * @dev: Target device.
 * @enable: Whether or not to ignore possible dependencies on children.
 *
 * The dependencies of @dev on its children will not be taken into account by
 * the runtime PM framework going forward if @enable is %true, or they will
 * be taken into account otherwise.
 */
static inline void pm_suspend_ignore_children(struct device *dev, bool enable)
{
	dev->power.ignore_children = enable;
}

/**
 * pm_runtime_get_noresume - Bump up runtime PM usage counter of a device.
 * @dev: Target device.
 */
static inline void pm_runtime_get_noresume(struct device *dev)
{
	atomic_inc(&dev->power.usage_count);
}

/**
 * pm_runtime_put_noidle - Drop runtime PM usage counter of a device.
 * @dev: Target device.
 *
 * Decrement the runtime PM usage counter of @dev unless it is 0 already.
 */
static inline void pm_runtime_put_noidle(struct device *dev)
{
	atomic_add_unless(&dev->power.usage_count, -1, 0);
}

/**
 * pm_runtime_suspended - Check whether or not a device is runtime-suspended.
 * @dev: Target device.
 *
 * Return %true if runtime PM is enabled for @dev and its runtime PM status is
 * %RPM_SUSPENDED, or %false otherwise.
 *
 * Note that the return value of this function can only be trusted if it is
 * called under the runtime PM lock of @dev or under conditions in which
 * runtime PM cannot be either disabled or enabled for @dev and its runtime PM
 * status cannot change.
 */
static inline bool pm_runtime_suspended(struct device *dev)
{
	return dev->power.runtime_status == RPM_SUSPENDED
		&& !dev->power.disable_depth;
}

/**
 * pm_runtime_active - Check whether or not a device is runtime-active.
 * @dev: Target device.
 *
 * Return %true if runtime PM is disabled for @dev or its runtime PM status is
 * %RPM_ACTIVE, or %false otherwise.
 *
 * Note that the return value of this function can only be trusted if it is
 * called under the runtime PM lock of @dev or under conditions in which
 * runtime PM cannot be either disabled or enabled for @dev and its runtime PM
 * status cannot change.
 */
static inline bool pm_runtime_active(struct device *dev)
{
	return dev->power.runtime_status == RPM_ACTIVE
		|| dev->power.disable_depth;
}

/**
 * pm_runtime_status_suspended - Check if runtime PM status is "suspended".
 * @dev: Target device.
 *
 * Return %true if the runtime PM status of @dev is %RPM_SUSPENDED, or %false
 * otherwise, regardless of whether or not runtime PM has been enabled for @dev.
 *
 * Note that the return value of this function can only be trusted if it is
 * called under the runtime PM lock of @dev or under conditions in which the
 * runtime PM status of @dev cannot change.
 */
static inline bool pm_runtime_status_suspended(struct device *dev)
{
	return dev->power.runtime_status == RPM_SUSPENDED;
}

/**
 * pm_runtime_enabled - Check if runtime PM is enabled.
 * @dev: Target device.
 *
 * Return %true if runtime PM is enabled for @dev or %false otherwise.
 *
 * Note that the return value of this function can only be trusted if it is
 * called under the runtime PM lock of @dev or under conditions in which
 * runtime PM cannot be either disabled or enabled for @dev.
 */
static inline bool pm_runtime_enabled(struct device *dev)
{
	return !dev->power.disable_depth;
}

/**
 * pm_runtime_blocked - Check if runtime PM enabling is blocked.
 * @dev: Target device.
 *
 * Do not call this function outside system suspend/resume code paths.
 */
static inline bool pm_runtime_blocked(struct device *dev)
{
	return dev->power.last_status == RPM_BLOCKED;
}

/**
 * pm_runtime_has_no_callbacks - Check if runtime PM callbacks may be present.
 * @dev: Target device.
 *
 * Return %true if @dev is a special device without runtime PM callbacks or
 * %false otherwise.
 */
static inline bool pm_runtime_has_no_callbacks(struct device *dev)
{
	return dev->power.no_callbacks;
}

/**
 * pm_runtime_mark_last_busy - Update the last access time of a device.
 * @dev: Target device.
 *
 * Update the last access time of @dev used by the runtime PM autosuspend
 * mechanism to the current time as returned by ktime_get_mono_fast_ns().
 */
static inline void pm_runtime_mark_last_busy(struct device *dev)
{
	WRITE_ONCE(dev->power.last_busy, ktime_get_mono_fast_ns());
}

/**
 * pm_runtime_is_irq_safe - Check if runtime PM can work in interrupt context.
 * @dev: Target device.
 *
 * Return %true if @dev has been marked as an "IRQ-safe" device (with respect
 * to runtime PM), in which case its runtime PM callabcks can be expected to
 * work correctly when invoked from interrupt handlers.
 */
static inline bool pm_runtime_is_irq_safe(struct device *dev)
{
	return dev->power.irq_safe;
}

extern u64 pm_runtime_suspended_time(struct device *dev);

#else /* !CONFIG_PM */

static inline bool queue_pm_work(struct work_struct *work) { return false; }

static inline int pm_generic_runtime_suspend(struct device *dev) { return 0; }
static inline int pm_generic_runtime_resume(struct device *dev) { return 0; }
static inline int pm_runtime_force_suspend(struct device *dev) { return 0; }

static inline int __pm_runtime_idle(struct device *dev, int rpmflags)
{
	return -ENOSYS;
}
static inline int __pm_runtime_suspend(struct device *dev, int rpmflags)
{
	return -ENOSYS;
}
static inline int __pm_runtime_resume(struct device *dev, int rpmflags)
{
	return 1;
}
static inline int pm_schedule_suspend(struct device *dev, unsigned int delay)
{
	return -ENOSYS;
}
static inline int pm_runtime_get_if_in_use(struct device *dev)
{
	return -EINVAL;
}
static inline int pm_runtime_get_if_active(struct device *dev)
{
	return -EINVAL;
}
static inline int __pm_runtime_set_status(struct device *dev,
					    unsigned int status) { return 0; }
static inline int pm_runtime_barrier(struct device *dev) { return 0; }
static inline bool pm_runtime_block_if_disabled(struct device *dev) { return true; }
static inline void pm_runtime_unblock(struct device *dev) {}
static inline void pm_runtime_enable(struct device *dev) {}
static inline void __pm_runtime_disable(struct device *dev, bool c) {}
static inline bool pm_runtime_blocked(struct device *dev) { return true; }
static inline void pm_runtime_allow(struct device *dev) {}
static inline void pm_runtime_forbid(struct device *dev) {}

static inline int devm_pm_runtime_set_active_enabled(struct device *dev) { return 0; }
static inline int devm_pm_runtime_enable(struct device *dev) { return 0; }
static inline int devm_pm_runtime_get_noresume(struct device *dev) { return 0; }

static inline void pm_suspend_ignore_children(struct device *dev, bool enable) {}
static inline void pm_runtime_get_noresume(struct device *dev) {}
static inline void pm_runtime_put_noidle(struct device *dev) {}
static inline bool pm_runtime_suspended(struct device *dev) { return false; }
static inline bool pm_runtime_active(struct device *dev) { return true; }
static inline bool pm_runtime_status_suspended(struct device *dev) { return false; }
static inline bool pm_runtime_enabled(struct device *dev) { return false; }

static inline void pm_runtime_no_callbacks(struct device *dev) {}
static inline void pm_runtime_irq_safe(struct device *dev) {}
static inline bool pm_runtime_is_irq_safe(struct device *dev) { return false; }

static inline bool pm_runtime_has_no_callbacks(struct device *dev) { return false; }
static inline void pm_runtime_mark_last_busy(struct device *dev) {}
static inline void __pm_runtime_use_autosuspend(struct device *dev,
						bool use) {}
static inline void pm_runtime_set_autosuspend_delay(struct device *dev,
						int delay) {}
static inline u64 pm_runtime_autosuspend_expiration(
				struct device *dev) { return 0; }
static inline void pm_runtime_set_memalloc_noio(struct device *dev,
						bool enable){}
static inline void pm_runtime_get_suppliers(struct device *dev) {}
static inline void pm_runtime_put_suppliers(struct device *dev) {}
static inline void pm_runtime_new_link(struct device *dev) {}
static inline void pm_runtime_drop_link(struct device_link *link) {}
static inline void pm_runtime_release_supplier(struct device_link *link) {}

#endif /* !CONFIG_PM */

#ifdef CONFIG_PM_SLEEP

bool pm_runtime_need_not_resume(struct device *dev);
int pm_runtime_force_resume(struct device *dev);

#else /* !CONFIG_PM_SLEEP */

static inline bool pm_runtime_need_not_resume(struct device *dev) {return true; }
static inline int pm_runtime_force_resume(struct device *dev) { return -ENXIO; }

#endif /* CONFIG_PM_SLEEP */

/**
 * pm_runtime_idle - Conditionally set up autosuspend of a device or suspend it.
 * @dev: Target device.
 *
 * Invoke the "idle check" callback of @dev and, depending on its return value,
 * set up autosuspend of @dev or suspend it (depending on whether or not
 * autosuspend has been enabled for it).
 *
 * Return:
 * * 0: Success.
 * * -EINVAL: Runtime PM error.
 * * -EACCES: Runtime PM disabled.
 * * -EAGAIN: Runtime PM usage counter non-zero, Runtime PM status change
 *            ongoing or device not in %RPM_ACTIVE state.
 * * -EBUSY: Runtime PM child_count non-zero.
 * * -EPERM: Device PM QoS resume latency 0.
 * * -EINPROGRESS: Suspend already in progress.
 * * -ENOSYS: CONFIG_PM not enabled.
 * Other values and conditions for the above values are possible as returned by
 * Runtime PM idle and suspend callbacks.
 */
static inline int pm_runtime_idle(struct device *dev)
{
	return __pm_runtime_idle(dev, 0);
}

/**
 * pm_runtime_suspend - Suspend a device synchronously.
 * @dev: Target device.
 *
 * Return:
 * * 1: Success; device was already suspended.
 * * 0: Success.
 * * -EINVAL: Runtime PM error.
 * * -EACCES: Runtime PM disabled.
 * * -EAGAIN: Runtime PM usage counter non-zero or Runtime PM status change
 *            ongoing.
 * * -EBUSY: Runtime PM child_count non-zero.
 * * -EPERM: Device PM QoS resume latency 0.
 * * -ENOSYS: CONFIG_PM not enabled.
 * Other values and conditions for the above values are possible as returned by
 * Runtime PM suspend callbacks.
 */
static inline int pm_runtime_suspend(struct device *dev)
{
	return __pm_runtime_suspend(dev, 0);
}

/**
 * pm_runtime_autosuspend - Update the last access time and set up autosuspend
 * of a device.
 * @dev: Target device.
 *
 * First update the last access time, then set up autosuspend of @dev or suspend
 * it (depending on whether or not autosuspend is enabled for it) without
 * engaging its "idle check" callback.
 *
 * Return:
 * * 1: Success; device was already suspended.
 * * 0: Success.
 * * -EINVAL: Runtime PM error.
 * * -EACCES: Runtime PM disabled.
 * * -EAGAIN: Runtime PM usage counter non-zero or Runtime PM status change
 *            ongoing.
 * * -EBUSY: Runtime PM child_count non-zero.
 * * -EPERM: Device PM QoS resume latency 0.
 * * -ENOSYS: CONFIG_PM not enabled.
 * Other values and conditions for the above values are possible as returned by
 * Runtime PM suspend callbacks.
 */
static inline int pm_runtime_autosuspend(struct device *dev)
{
	pm_runtime_mark_last_busy(dev);
	return __pm_runtime_suspend(dev, RPM_AUTO);
}

/**
 * pm_runtime_resume - Resume a device synchronously.
 * @dev: Target device.
 */
static inline int pm_runtime_resume(struct device *dev)
{
	return __pm_runtime_resume(dev, 0);
}

/**
 * pm_request_idle - Queue up "idle check" execution for a device.
 * @dev: Target device.
 *
 * Queue up a work item to run an equivalent of pm_runtime_idle() for @dev
 * asynchronously.
 *
 * Return:
 * * 0: Success.
 * * -EINVAL: Runtime PM error.
 * * -EACCES: Runtime PM disabled.
 * * -EAGAIN: Runtime PM usage counter non-zero, Runtime PM status change
 *            ongoing or device not in %RPM_ACTIVE state.
 * * -EBUSY: Runtime PM child_count non-zero.
 * * -EPERM: Device PM QoS resume latency 0.
 * * -EINPROGRESS: Suspend already in progress.
 * * -ENOSYS: CONFIG_PM not enabled.
 */
static inline int pm_request_idle(struct device *dev)
{
	return __pm_runtime_idle(dev, RPM_ASYNC);
}

/**
 * pm_request_resume - Queue up runtime-resume of a device.
 * @dev: Target device.
 */
static inline int pm_request_resume(struct device *dev)
{
	return __pm_runtime_resume(dev, RPM_ASYNC);
}

/**
 * pm_request_autosuspend - Update the last access time and queue up autosuspend
 * of a device.
 * @dev: Target device.
 *
 * Update the last access time of a device and queue up a work item to run an
 * equivalent pm_runtime_autosuspend() for @dev asynchronously.
 *
 * Return:
 * * 1: Success; device was already suspended.
 * * 0: Success.
 * * -EINVAL: Runtime PM error.
 * * -EACCES: Runtime PM disabled.
 * * -EAGAIN: Runtime PM usage counter non-zero or Runtime PM status change
 *            ongoing.
 * * -EBUSY: Runtime PM child_count non-zero.
 * * -EPERM: Device PM QoS resume latency 0.
 * * -EINPROGRESS: Suspend already in progress.
 * * -ENOSYS: CONFIG_PM not enabled.
 */
static inline int pm_request_autosuspend(struct device *dev)
{
	pm_runtime_mark_last_busy(dev);
	return __pm_runtime_suspend(dev, RPM_ASYNC | RPM_AUTO);
}

/**
 * pm_runtime_get - Bump up usage counter and queue up resume of a device.
 * @dev: Target device.
 *
 * Bump up the runtime PM usage counter of @dev and queue up a work item to
 * carry out runtime-resume of it.
 */
static inline int pm_runtime_get(struct device *dev)
{
	return __pm_runtime_resume(dev, RPM_GET_PUT | RPM_ASYNC);
}

/**
 * pm_runtime_get_sync - Bump up usage counter of a device and resume it.
 * @dev: Target device.
 *
 * Bump up the runtime PM usage counter of @dev and carry out runtime-resume of
 * it synchronously.
 *
 * The possible return values of this function are the same as for
 * pm_runtime_resume() and the runtime PM usage counter of @dev remains
 * incremented in all cases, even if it returns an error code.
 * Consider using pm_runtime_resume_and_get() instead of it, especially
 * if its return value is checked by the caller, as this is likely to result
 * in cleaner code.
 */
static inline int pm_runtime_get_sync(struct device *dev)
{
	return __pm_runtime_resume(dev, RPM_GET_PUT);
}

static inline int pm_runtime_get_active(struct device *dev, int rpmflags)
{
	int ret;

	ret = __pm_runtime_resume(dev, RPM_GET_PUT | rpmflags);
	if (ret < 0) {
		pm_runtime_put_noidle(dev);
		return ret;
	}

	return 0;
}

/**
 * pm_runtime_resume_and_get - Bump up usage counter of a device and resume it.
 * @dev: Target device.
 *
 * Resume @dev synchronously and if that is successful, increment its runtime
 * PM usage counter. Return 0 if the runtime PM usage counter of @dev has been
 * incremented or a negative error code otherwise.
 */
static inline int pm_runtime_resume_and_get(struct device *dev)
{
	return pm_runtime_get_active(dev, 0);
}

/**
 * pm_runtime_put - Drop device usage counter and queue up "idle check" if 0.
 * @dev: Target device.
 *
 * Decrement the runtime PM usage counter of @dev and if it turns out to be
 * equal to 0, queue up a work item for @dev like in pm_request_idle().
 *
 * Return:
 * * 1: Success. Usage counter dropped to zero, but device was already suspended.
 * * 0: Success.
 * * -EINVAL: Runtime PM error.
 * * -EACCES: Runtime PM disabled.
 * * -EAGAIN: Runtime PM usage counter became non-zero or Runtime PM status
 *            change ongoing.
 * * -EBUSY: Runtime PM child_count non-zero.
 * * -EPERM: Device PM QoS resume latency 0.
 * * -EINPROGRESS: Suspend already in progress.
 * * -ENOSYS: CONFIG_PM not enabled.
 */
static inline int pm_runtime_put(struct device *dev)
{
	return __pm_runtime_idle(dev, RPM_GET_PUT | RPM_ASYNC);
}

/**
 * __pm_runtime_put_autosuspend - Drop device usage counter and queue autosuspend if 0.
 * @dev: Target device.
 *
 * Decrement the runtime PM usage counter of @dev and if it turns out to be
 * equal to 0, queue up a work item for @dev like in pm_request_autosuspend().
 *
 * Return:
 * * 1: Success. Usage counter dropped to zero, but device was already suspended.
 * * 0: Success.
 * * -EINVAL: Runtime PM error.
 * * -EACCES: Runtime PM disabled.
 * * -EAGAIN: Runtime PM usage counter became non-zero or Runtime PM status
 *            change ongoing.
 * * -EBUSY: Runtime PM child_count non-zero.
 * * -EPERM: Device PM QoS resume latency 0.
 * * -EINPROGRESS: Suspend already in progress.
 * * -ENOSYS: CONFIG_PM not enabled.
 */
static inline int __pm_runtime_put_autosuspend(struct device *dev)
{
	return __pm_runtime_suspend(dev, RPM_GET_PUT | RPM_ASYNC | RPM_AUTO);
}

/**
 * pm_runtime_put_autosuspend - Update the last access time of a device, drop
 * its usage counter and queue autosuspend if the usage counter becomes 0.
 * @dev: Target device.
 *
 * Update the last access time of @dev, decrement runtime PM usage counter of
 * @dev and if it turns out to be equal to 0, queue up a work item for @dev like
 * in pm_request_autosuspend().
 *
 * Return:
 * * 1: Success. Usage counter dropped to zero, but device was already suspended.
 * * 0: Success.
 * * -EINVAL: Runtime PM error.
 * * -EACCES: Runtime PM disabled.
 * * -EAGAIN: Runtime PM usage counter became non-zero or Runtime PM status
 *            change ongoing.
 * * -EBUSY: Runtime PM child_count non-zero.
 * * -EPERM: Device PM QoS resume latency 0.
 * * -EINPROGRESS: Suspend already in progress.
 * * -ENOSYS: CONFIG_PM not enabled.
 */
static inline int pm_runtime_put_autosuspend(struct device *dev)
{
	pm_runtime_mark_last_busy(dev);
	return __pm_runtime_put_autosuspend(dev);
}

DEFINE_GUARD(pm_runtime_noresume, struct device *,
	     pm_runtime_get_noresume(_T), pm_runtime_put_noidle(_T));

DEFINE_GUARD(pm_runtime_active, struct device *,
	     pm_runtime_get_sync(_T), pm_runtime_put(_T));
DEFINE_GUARD(pm_runtime_active_auto, struct device *,
	     pm_runtime_get_sync(_T), pm_runtime_put_autosuspend(_T));
/*
 * Use the following guards with ACQUIRE()/ACQUIRE_ERR().
 *
 * The difference between the "_try" and "_try_enabled" variants is that the
 * former do not produce an error when runtime PM is disabled for the given
 * device.
 */
DEFINE_GUARD_COND(pm_runtime_active, _try,
<<<<<<< HEAD
		  pm_runtime_get_active(_T, RPM_TRANSPARENT))
DEFINE_GUARD_COND(pm_runtime_active, _try_enabled,
		  pm_runtime_resume_and_get(_T))
DEFINE_GUARD_COND(pm_runtime_active_auto, _try,
		  pm_runtime_get_active(_T, RPM_TRANSPARENT))
DEFINE_GUARD_COND(pm_runtime_active_auto, _try_enabled,
		  pm_runtime_resume_and_get(_T))
=======
		  pm_runtime_get_active(_T, RPM_TRANSPARENT), _RET == 0)
DEFINE_GUARD_COND(pm_runtime_active, _try_enabled,
		  pm_runtime_resume_and_get(_T), _RET == 0)
DEFINE_GUARD_COND(pm_runtime_active_auto, _try,
		  pm_runtime_get_active(_T, RPM_TRANSPARENT), _RET == 0)
DEFINE_GUARD_COND(pm_runtime_active_auto, _try_enabled,
		  pm_runtime_resume_and_get(_T), _RET == 0)
>>>>>>> 3b86c87f

/**
 * pm_runtime_put_sync - Drop device usage counter and run "idle check" if 0.
 * @dev: Target device.
 *
 * Decrement the runtime PM usage counter of @dev and if it turns out to be
 * equal to 0, invoke the "idle check" callback of @dev and, depending on its
 * return value, set up autosuspend of @dev or suspend it (depending on whether
 * or not autosuspend has been enabled for it).
 *
 * The runtime PM usage counter of @dev remains decremented in all cases, even
 * if it returns an error code.
 *
 * Return:
 * * 1: Success. Usage counter dropped to zero, but device was already suspended.
 * * 0: Success.
 * * -EINVAL: Runtime PM error.
 * * -EACCES: Runtime PM disabled.
 * * -EAGAIN: Runtime PM usage counter became non-zero or Runtime PM status
 *            change ongoing.
 * * -EBUSY: Runtime PM child_count non-zero.
 * * -EPERM: Device PM QoS resume latency 0.
 * * -ENOSYS: CONFIG_PM not enabled.
 * Other values and conditions for the above values are possible as returned by
 * Runtime PM suspend callbacks.
 */
static inline int pm_runtime_put_sync(struct device *dev)
{
	return __pm_runtime_idle(dev, RPM_GET_PUT);
}

/**
 * pm_runtime_put_sync_suspend - Drop device usage counter and suspend if 0.
 * @dev: Target device.
 *
 * Decrement the runtime PM usage counter of @dev and if it turns out to be
 * equal to 0, carry out runtime-suspend of @dev synchronously.
 *
 * The runtime PM usage counter of @dev remains decremented in all cases, even
 * if it returns an error code.
 *
 * Return:
 * * 1: Success. Usage counter dropped to zero, but device was already suspended.
 * * 0: Success.
 * * -EINVAL: Runtime PM error.
 * * -EACCES: Runtime PM disabled.
 * * -EAGAIN: Runtime PM usage counter became non-zero or Runtime PM status
 *            change ongoing.
 * * -EBUSY: Runtime PM child_count non-zero.
 * * -EPERM: Device PM QoS resume latency 0.
 * * -ENOSYS: CONFIG_PM not enabled.
 * Other values and conditions for the above values are possible as returned by
 * Runtime PM suspend callbacks.
 */
static inline int pm_runtime_put_sync_suspend(struct device *dev)
{
	return __pm_runtime_suspend(dev, RPM_GET_PUT);
}

/**
 * pm_runtime_put_sync_autosuspend - Update the last access time of a device,
 * drop device usage counter and autosuspend if 0.
 * @dev: Target device.
 *
 * Update the last access time of @dev, decrement the runtime PM usage counter
 * of @dev and if it turns out to be equal to 0, set up autosuspend of @dev or
 * suspend it synchronously (depending on whether or not autosuspend has been
 * enabled for it).
 *
 * The runtime PM usage counter of @dev remains decremented in all cases, even
 * if it returns an error code.
 *
 * Return:
 * * 1: Success. Usage counter dropped to zero, but device was already suspended.
 * * 0: Success.
 * * -EINVAL: Runtime PM error.
 * * -EACCES: Runtime PM disabled.
 * * -EAGAIN: Runtime PM usage counter became non-zero or Runtime PM status
 *            change ongoing.
 * * -EBUSY: Runtime PM child_count non-zero.
 * * -EPERM: Device PM QoS resume latency 0.
 * * -EINPROGRESS: Suspend already in progress.
 * * -ENOSYS: CONFIG_PM not enabled.
 * Other values and conditions for the above values are possible as returned by
 * Runtime PM suspend callbacks.
 */
static inline int pm_runtime_put_sync_autosuspend(struct device *dev)
{
	pm_runtime_mark_last_busy(dev);
	return __pm_runtime_suspend(dev, RPM_GET_PUT | RPM_AUTO);
}

/**
 * pm_runtime_set_active - Set runtime PM status to "active".
 * @dev: Target device.
 *
 * Set the runtime PM status of @dev to %RPM_ACTIVE and ensure that dependencies
 * of it will be taken into account.
 *
 * It is not valid to call this function for devices with runtime PM enabled.
 */
static inline int pm_runtime_set_active(struct device *dev)
{
	return __pm_runtime_set_status(dev, RPM_ACTIVE);
}

/**
 * pm_runtime_set_suspended - Set runtime PM status to "suspended".
 * @dev: Target device.
 *
 * Set the runtime PM status of @dev to %RPM_SUSPENDED and ensure that
 * dependencies of it will be taken into account.
 *
 * It is not valid to call this function for devices with runtime PM enabled.
 */
static inline int pm_runtime_set_suspended(struct device *dev)
{
	return __pm_runtime_set_status(dev, RPM_SUSPENDED);
}

/**
 * pm_runtime_disable - Disable runtime PM for a device.
 * @dev: Target device.
 *
 * Prevent the runtime PM framework from working with @dev by incrementing its
 * "disable" counter.
 *
 * If the counter is zero when this function runs and there is a pending runtime
 * resume request for @dev, it will be resumed.  If the counter is still zero at
 * that point, all of the pending runtime PM requests for @dev will be canceled
 * and all runtime PM operations in progress involving it will be waited for to
 * complete.
 *
 * For each invocation of this function for @dev, there must be a matching
 * pm_runtime_enable() call, so that runtime PM is eventually enabled for it
 * again.
 */
static inline void pm_runtime_disable(struct device *dev)
{
	__pm_runtime_disable(dev, true);
}

/**
 * pm_runtime_use_autosuspend - Allow autosuspend to be used for a device.
 * @dev: Target device.
 *
 * Allow the runtime PM autosuspend mechanism to be used for @dev whenever
 * requested (or "autosuspend" will be handled as direct runtime-suspend for
 * it).
 *
 * NOTE: It's important to undo this with pm_runtime_dont_use_autosuspend()
 * at driver exit time unless your driver initially enabled pm_runtime
 * with devm_pm_runtime_enable() (which handles it for you).
 */
static inline void pm_runtime_use_autosuspend(struct device *dev)
{
	__pm_runtime_use_autosuspend(dev, true);
}

/**
 * pm_runtime_dont_use_autosuspend - Prevent autosuspend from being used.
 * @dev: Target device.
 *
 * Prevent the runtime PM autosuspend mechanism from being used for @dev which
 * means that "autosuspend" will be handled as direct runtime-suspend for it
 * going forward.
 */
static inline void pm_runtime_dont_use_autosuspend(struct device *dev)
{
	__pm_runtime_use_autosuspend(dev, false);
}

#endif<|MERGE_RESOLUTION|>--- conflicted
+++ resolved
@@ -629,15 +629,6 @@
  * device.
  */
 DEFINE_GUARD_COND(pm_runtime_active, _try,
-<<<<<<< HEAD
-		  pm_runtime_get_active(_T, RPM_TRANSPARENT))
-DEFINE_GUARD_COND(pm_runtime_active, _try_enabled,
-		  pm_runtime_resume_and_get(_T))
-DEFINE_GUARD_COND(pm_runtime_active_auto, _try,
-		  pm_runtime_get_active(_T, RPM_TRANSPARENT))
-DEFINE_GUARD_COND(pm_runtime_active_auto, _try_enabled,
-		  pm_runtime_resume_and_get(_T))
-=======
 		  pm_runtime_get_active(_T, RPM_TRANSPARENT), _RET == 0)
 DEFINE_GUARD_COND(pm_runtime_active, _try_enabled,
 		  pm_runtime_resume_and_get(_T), _RET == 0)
@@ -645,7 +636,6 @@
 		  pm_runtime_get_active(_T, RPM_TRANSPARENT), _RET == 0)
 DEFINE_GUARD_COND(pm_runtime_active_auto, _try_enabled,
 		  pm_runtime_resume_and_get(_T), _RET == 0)
->>>>>>> 3b86c87f
 
 /**
  * pm_runtime_put_sync - Drop device usage counter and run "idle check" if 0.
