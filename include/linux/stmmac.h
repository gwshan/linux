/* SPDX-License-Identifier: GPL-2.0-only */
/*******************************************************************************

  Header file for stmmac platform data

  Copyright (C) 2009  STMicroelectronics Ltd


  Author: Giuseppe Cavallaro <peppe.cavallaro@st.com>
*******************************************************************************/

#ifndef __STMMAC_PLATFORM_DATA
#define __STMMAC_PLATFORM_DATA

#include <linux/platform_device.h>
#include <linux/phylink.h>

#define MTL_MAX_RX_QUEUES	8
#define MTL_MAX_TX_QUEUES	8
#define STMMAC_CH_MAX		8

#define STMMAC_RX_COE_NONE	0
#define STMMAC_RX_COE_TYPE1	1
#define STMMAC_RX_COE_TYPE2	2

/* Define the macros for CSR clock range parameters to be passed by
 * platform code.
 * This could also be configured at run time using CPU freq framework. */

/* MDC Clock Selection define*/
#define	STMMAC_CSR_60_100M	0x0	/* MDC = clk_scr_i/42 */
#define	STMMAC_CSR_100_150M	0x1	/* MDC = clk_scr_i/62 */
#define	STMMAC_CSR_20_35M	0x2	/* MDC = clk_scr_i/16 */
#define	STMMAC_CSR_35_60M	0x3	/* MDC = clk_scr_i/26 */
#define	STMMAC_CSR_150_250M	0x4	/* MDC = clk_scr_i/102 */
#define	STMMAC_CSR_250_300M	0x5	/* MDC = clk_scr_i/122 */

/* MTL algorithms identifiers */
#define MTL_TX_ALGORITHM_WRR	0x0
#define MTL_TX_ALGORITHM_WFQ	0x1
#define MTL_TX_ALGORITHM_DWRR	0x2
#define MTL_TX_ALGORITHM_SP	0x3
#define MTL_RX_ALGORITHM_SP	0x4
#define MTL_RX_ALGORITHM_WSP	0x5

/* RX/TX Queue Mode */
#define MTL_QUEUE_AVB		0x0
#define MTL_QUEUE_DCB		0x1

/* The MDC clock could be set higher than the IEEE 802.3
 * specified frequency limit 0f 2.5 MHz, by programming a clock divider
 * of value different than the above defined values. The resultant MDIO
 * clock frequency of 12.5 MHz is applicable for the interfacing chips
 * supporting higher MDC clocks.
 * The MDC clock selection macros need to be defined for MDC clock rate
 * of 12.5 MHz, corresponding to the following selection.
 */
#define STMMAC_CSR_I_4		0x8	/* clk_csr_i/4 */
#define STMMAC_CSR_I_6		0x9	/* clk_csr_i/6 */
#define STMMAC_CSR_I_8		0xA	/* clk_csr_i/8 */
#define STMMAC_CSR_I_10		0xB	/* clk_csr_i/10 */
#define STMMAC_CSR_I_12		0xC	/* clk_csr_i/12 */
#define STMMAC_CSR_I_14		0xD	/* clk_csr_i/14 */
#define STMMAC_CSR_I_16		0xE	/* clk_csr_i/16 */
#define STMMAC_CSR_I_18		0xF	/* clk_csr_i/18 */

/* AXI DMA Burst length supported */
#define DMA_AXI_BLEN_4		(1 << 1)
#define DMA_AXI_BLEN_8		(1 << 2)
#define DMA_AXI_BLEN_16		(1 << 3)
#define DMA_AXI_BLEN_32		(1 << 4)
#define DMA_AXI_BLEN_64		(1 << 5)
#define DMA_AXI_BLEN_128	(1 << 6)
#define DMA_AXI_BLEN_256	(1 << 7)
#define DMA_AXI_BLEN_ALL (DMA_AXI_BLEN_4 | DMA_AXI_BLEN_8 | DMA_AXI_BLEN_16 \
			| DMA_AXI_BLEN_32 | DMA_AXI_BLEN_64 \
			| DMA_AXI_BLEN_128 | DMA_AXI_BLEN_256)

struct stmmac_priv;

/* Platfrom data for platform device structure's platform_data field */

struct stmmac_mdio_bus_data {
	unsigned int phy_mask;
<<<<<<< HEAD
	unsigned int has_xpcs;
=======
	unsigned int pcs_mask;
>>>>>>> 8400291e
	unsigned int default_an_inband;
	int *irqs;
	int probed_phy_irq;
	bool needs_reset;
};

struct stmmac_dma_cfg {
	int pbl;
	int txpbl;
	int rxpbl;
	bool pblx8;
	int fixed_burst;
	int mixed_burst;
	bool aal;
	bool eame;
	bool multi_msi_en;
	bool dche;
};

#define AXI_BLEN	7
struct stmmac_axi {
	bool axi_lpi_en;
	bool axi_xit_frm;
	u32 axi_wr_osr_lmt;
	u32 axi_rd_osr_lmt;
	bool axi_kbbe;
	u32 axi_blen[AXI_BLEN];
	bool axi_fb;
	bool axi_mb;
	bool axi_rb;
};

struct stmmac_rxq_cfg {
	u8 mode_to_use;
	u32 chan;
	u8 pkt_route;
	bool use_prio;
	u32 prio;
};

struct stmmac_txq_cfg {
	u32 weight;
	bool coe_unsupported;
	u8 mode_to_use;
	/* Credit Base Shaper parameters */
	u32 send_slope;
	u32 idle_slope;
	u32 high_credit;
	u32 low_credit;
	bool use_prio;
	u32 prio;
	int tbs_en;
};

/* FPE link state */
enum stmmac_fpe_state {
	FPE_STATE_OFF = 0,
	FPE_STATE_CAPABLE = 1,
	FPE_STATE_ENTERING_ON = 2,
	FPE_STATE_ON = 3,
};

/* FPE link-partner hand-shaking mPacket type */
enum stmmac_mpacket_type {
	MPACKET_VERIFY = 0,
	MPACKET_RESPONSE = 1,
};

enum stmmac_fpe_task_state_t {
	__FPE_REMOVING,
	__FPE_TASK_SCHED,
};

struct stmmac_fpe_cfg {
	bool enable;				/* FPE enable */
	bool hs_enable;				/* FPE handshake enable */
	enum stmmac_fpe_state lp_fpe_state;	/* Link Partner FPE state */
	enum stmmac_fpe_state lo_fpe_state;	/* Local station FPE state */
	u32 fpe_csr;				/* MAC_FPE_CTRL_STS reg cache */
};

struct stmmac_safety_feature_cfg {
	u32 tsoee;
	u32 mrxpee;
	u32 mestee;
	u32 mrxee;
	u32 mtxee;
	u32 epsi;
	u32 edpp;
	u32 prtyen;
	u32 tmouten;
};

/* Addresses that may be customized by a platform */
struct dwmac4_addrs {
	u32 dma_chan;
	u32 dma_chan_offset;
	u32 mtl_chan;
	u32 mtl_chan_offset;
	u32 mtl_ets_ctrl;
	u32 mtl_ets_ctrl_offset;
	u32 mtl_txq_weight;
	u32 mtl_txq_weight_offset;
	u32 mtl_send_slp_cred;
	u32 mtl_send_slp_cred_offset;
	u32 mtl_high_cred;
	u32 mtl_high_cred_offset;
	u32 mtl_low_cred;
	u32 mtl_low_cred_offset;
};

#define STMMAC_FLAG_HAS_INTEGRATED_PCS		BIT(0)
#define STMMAC_FLAG_SPH_DISABLE			BIT(1)
#define STMMAC_FLAG_USE_PHY_WOL			BIT(2)
#define STMMAC_FLAG_HAS_SUN8I			BIT(3)
#define STMMAC_FLAG_TSO_EN			BIT(4)
#define STMMAC_FLAG_SERDES_UP_AFTER_PHY_LINKUP	BIT(5)
#define STMMAC_FLAG_VLAN_FAIL_Q_EN		BIT(6)
#define STMMAC_FLAG_MULTI_MSI_EN		BIT(7)
#define STMMAC_FLAG_EXT_SNAPSHOT_EN		BIT(8)
#define STMMAC_FLAG_INT_SNAPSHOT_EN		BIT(9)
#define STMMAC_FLAG_RX_CLK_RUNS_IN_LPI		BIT(10)
#define STMMAC_FLAG_EN_TX_LPI_CLOCKGATING	BIT(11)
#define STMMAC_FLAG_HWTSTAMP_CORRECT_LATENCY	BIT(12)

struct plat_stmmacenet_data {
	int bus_id;
	int phy_addr;
	/* MAC ----- optional PCS ----- SerDes ----- optional PHY ----- Media
	 *       ^                               ^
	 * mac_interface                   phy_interface
	 *
	 * mac_interface is the MAC-side interface, which may be the same
	 * as phy_interface if there is no intervening PCS. If there is a
	 * PCS, then mac_interface describes the interface mode between the
	 * MAC and PCS, and phy_interface describes the interface mode
	 * between the PCS and PHY.
	 */
	phy_interface_t mac_interface;
	/* phy_interface is the PHY-side interface - the interface used by
	 * an attached PHY.
	 */
	phy_interface_t phy_interface;
	struct stmmac_mdio_bus_data *mdio_bus_data;
	struct device_node *phy_node;
	struct fwnode_handle *port_node;
	struct device_node *mdio_node;
	struct stmmac_dma_cfg *dma_cfg;
	struct stmmac_fpe_cfg *fpe_cfg;
	struct stmmac_safety_feature_cfg *safety_feat_cfg;
	int clk_csr;
	int has_gmac;
	int enh_desc;
	int tx_coe;
	int rx_coe;
	int bugged_jumbo;
	int pmt;
	int force_sf_dma_mode;
	int force_thresh_dma_mode;
	int riwt_off;
	int max_speed;
	int maxmtu;
	int multicast_filter_bins;
	int unicast_filter_entries;
	int tx_fifo_size;
	int rx_fifo_size;
	u32 host_dma_width;
	u32 rx_queues_to_use;
	u32 tx_queues_to_use;
	u8 rx_sched_algorithm;
	u8 tx_sched_algorithm;
	struct stmmac_rxq_cfg rx_queues_cfg[MTL_MAX_RX_QUEUES];
	struct stmmac_txq_cfg tx_queues_cfg[MTL_MAX_TX_QUEUES];
	void (*fix_mac_speed)(void *priv, unsigned int speed, unsigned int mode);
	int (*fix_soc_reset)(void *priv, void __iomem *ioaddr);
	int (*serdes_powerup)(struct net_device *ndev, void *priv);
	void (*serdes_powerdown)(struct net_device *ndev, void *priv);
	void (*speed_mode_2500)(struct net_device *ndev, void *priv);
	void (*ptp_clk_freq_config)(struct stmmac_priv *priv);
	int (*init)(struct platform_device *pdev, void *priv);
	void (*exit)(struct platform_device *pdev, void *priv);
	struct mac_device_info *(*setup)(void *priv);
	int (*clks_config)(void *priv, bool enabled);
	int (*crosststamp)(ktime_t *device, struct system_counterval_t *system,
			   void *ctx);
	void (*dump_debug_regs)(void *priv);
	int (*pcs_init)(struct stmmac_priv *priv);
	void (*pcs_exit)(struct stmmac_priv *priv);
	struct phylink_pcs *(*select_pcs)(struct stmmac_priv *priv,
					  phy_interface_t interface);
	void *bsp_priv;
	struct clk *stmmac_clk;
	struct clk *pclk;
	struct clk *clk_ptp_ref;
	unsigned int clk_ptp_rate;
	unsigned int clk_ref_rate;
	unsigned int mult_fact_100ns;
	s32 ptp_max_adj;
	u32 cdc_error_adj;
	struct reset_control *stmmac_rst;
	struct reset_control *stmmac_ahb_rst;
	struct stmmac_axi *axi;
	int has_gmac4;
	int rss_en;
	int mac_port_sel_speed;
	int has_xgmac;
	u8 vlan_fail_q;
	unsigned int eee_usecs_rate;
	struct pci_dev *pdev;
	int int_snapshot_num;
	int msi_mac_vec;
	int msi_wol_vec;
	int msi_lpi_vec;
	int msi_sfty_ce_vec;
	int msi_sfty_ue_vec;
	int msi_rx_base_vec;
	int msi_tx_base_vec;
	const struct dwmac4_addrs *dwmac4_addrs;
	unsigned int flags;
};
#endif<|MERGE_RESOLUTION|>--- conflicted
+++ resolved
@@ -82,11 +82,7 @@
 
 struct stmmac_mdio_bus_data {
 	unsigned int phy_mask;
-<<<<<<< HEAD
-	unsigned int has_xpcs;
-=======
 	unsigned int pcs_mask;
->>>>>>> 8400291e
 	unsigned int default_an_inband;
 	int *irqs;
 	int probed_phy_irq;
