--- conflicted
+++ resolved
@@ -129,7 +129,6 @@
           items:
             - description: Bus (APB) clock
             - description: Operating clock for UART/SPI/I2C protocol
-<<<<<<< HEAD
 
         clock-names:
           maxItems: 2
@@ -163,41 +162,6 @@
 
         samsung,clkreq-on: false
 
-=======
-
-        clock-names:
-          maxItems: 2
-
-        samsung,mode:
-          enum: [0, 1, 2, 3]
-
-      required:
-        - reg
-        - clocks
-        - clock-names
-
-  - if:
-      properties:
-        compatible:
-          contains:
-            enum:
-              - samsung,exynos8895-usi
-
-    then:
-      properties:
-        reg: false
-
-        clocks:
-          items:
-            - description: Bus (APB) clock
-            - description: Operating clock for UART/SPI protocol
-
-        clock-names:
-          maxItems: 2
-
-        samsung,clkreq-on: false
-
->>>>>>> 2124055f
       required:
         - clocks
         - clock-names
