--- conflicted
+++ resolved
@@ -713,11 +713,8 @@
 	list_add_tail(&sec->list, &elf->sections);
 	elf_hash_add(elf->section_hash, &sec->hash, sec->idx);
 	elf_hash_add(elf->section_name_hash, &sec->name_hash, str_hash(sec->name));
-<<<<<<< HEAD
-=======
 
 	elf->changed = true;
->>>>>>> 84569f32
 
 	return sec;
 }
@@ -788,9 +785,6 @@
 	return 0;
 }
 
-<<<<<<< HEAD
-int elf_write(const struct elf *elf)
-=======
 int elf_write_insn(struct elf *elf, struct section *sec,
 		   unsigned long offset, unsigned int len,
 		   const char *insn)
@@ -829,7 +823,6 @@
 }
 
 int elf_write(struct elf *elf)
->>>>>>> 84569f32
 {
 	struct section *sec;
 	Elf_Scn *s;
