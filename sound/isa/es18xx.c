--- conflicted
+++ resolved
@@ -1792,10 +1792,6 @@
 
 	spin_lock_init(&chip->reg_lock);
  	spin_lock_init(&chip->mixer_lock);
-<<<<<<< HEAD
- 	spin_lock_init(&chip->ctrl_lock);
-=======
->>>>>>> fb716c0b
         chip->port = port;
         chip->irq = -1;
         chip->dma1 = -1;
@@ -1832,19 +1828,11 @@
 	}
 	chip->dma2 = dma2;
 
-<<<<<<< HEAD
-        if (snd_es18xx_probe(chip) < 0) {
-		snd_es18xx_free(card);
-                return -ENODEV;
-        }
-	err = snd_device_new(card, SNDRV_DEV_LOWLEVEL, NULL, &ops);
-=======
 	if (snd_es18xx_probe(chip, mpu_port, fm_port) < 0) {
 		snd_es18xx_free(card);
 		return -ENODEV;
 	}
 	err = snd_device_new(card, SNDRV_DEV_LOWLEVEL, chip, &ops);
->>>>>>> fb716c0b
 	if (err < 0) {
 		snd_es18xx_free(card);
 		return err;
