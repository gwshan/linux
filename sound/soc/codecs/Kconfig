--- conflicted
+++ resolved
@@ -269,10 +269,7 @@
 	select SND_SOC_WM9705 if (SND_SOC_AC97_BUS || SND_SOC_AC97_BUS_NEW)
 	select SND_SOC_WM9712 if (SND_SOC_AC97_BUS || SND_SOC_AC97_BUS_NEW)
 	select SND_SOC_WM9713 if (SND_SOC_AC97_BUS || SND_SOC_AC97_BUS_NEW)
-<<<<<<< HEAD
-=======
 	select SND_SOC_WSA881X if SOUNDWIRE
->>>>>>> d8e2e0d2
 	help
 	  Normally ASoC codec drivers are only built if a machine driver which
 	  uses them is also built since they are only usable with a machine
