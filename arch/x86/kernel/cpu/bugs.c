// SPDX-License-Identifier: GPL-2.0
/*
 *  Copyright (C) 1994  Linus Torvalds
 *
 *  Cyrix stuff, June 1998 by:
 *	- Rafael R. Reilova (moved everything from head.S),
 *        <rreilova@ececs.uc.edu>
 *	- Channing Corn (tests & fixes),
 *	- Andrew D. Balsa (code cleanup).
 */
#include <linux/init.h>
#include <linux/cpu.h>
#include <linux/module.h>
#include <linux/nospec.h>
#include <linux/prctl.h>
#include <linux/sched/smt.h>
#include <linux/pgtable.h>
#include <linux/bpf.h>
#include <linux/kvm_types.h>

#include <asm/spec-ctrl.h>
#include <asm/cmdline.h>
#include <asm/bugs.h>
#include <asm/processor.h>
#include <asm/processor-flags.h>
#include <asm/fpu/api.h>
#include <asm/msr.h>
#include <asm/vmx.h>
#include <asm/paravirt.h>
#include <asm/cpu_device_id.h>
#include <asm/e820/api.h>
#include <asm/hypervisor.h>
#include <asm/tlbflush.h>
#include <asm/cpu.h>

#include "cpu.h"

/*
 * Speculation Vulnerability Handling
 *
 * Each vulnerability is handled with the following functions:
 *   <vuln>_select_mitigation() -- Selects a mitigation to use.  This should
 *				   take into account all relevant command line
 *				   options.
 *   <vuln>_update_mitigation() -- This is called after all vulnerabilities have
 *				   selected a mitigation, in case the selection
 *				   may want to change based on other choices
 *				   made.  This function is optional.
 *   <vuln>_apply_mitigation() -- Enable the selected mitigation.
 *
 * The compile-time mitigation in all cases should be AUTO.  An explicit
 * command-line option can override AUTO.  If no such option is
 * provided, <vuln>_select_mitigation() will override AUTO to the best
 * mitigation option.
 */

/* The base value of the SPEC_CTRL MSR without task-specific bits set */
u64 x86_spec_ctrl_base;

/* The current value of the SPEC_CTRL MSR with task-specific bits set */
DEFINE_PER_CPU(u64, x86_spec_ctrl_current);
EXPORT_PER_CPU_SYMBOL_GPL(x86_spec_ctrl_current);

/*
 * Set when the CPU has run a potentially malicious guest. An IBPB will
 * be needed to before running userspace. That IBPB will flush the branch
 * predictor content.
 */
DEFINE_PER_CPU(bool, x86_ibpb_exit_to_user);
EXPORT_PER_CPU_SYMBOL_GPL(x86_ibpb_exit_to_user);

u64 x86_pred_cmd __ro_after_init = PRED_CMD_IBPB;

static u64 __ro_after_init x86_arch_cap_msr;

static DEFINE_MUTEX(spec_ctrl_mutex);

void (*x86_return_thunk)(void) __ro_after_init = __x86_return_thunk;

static void __init set_return_thunk(void *thunk)
{
	x86_return_thunk = thunk;

	pr_info("active return thunk: %ps\n", thunk);
}

/* Update SPEC_CTRL MSR and its cached copy unconditionally */
static void update_spec_ctrl(u64 val)
{
	this_cpu_write(x86_spec_ctrl_current, val);
	wrmsrq(MSR_IA32_SPEC_CTRL, val);
}

/*
 * Keep track of the SPEC_CTRL MSR value for the current task, which may differ
 * from x86_spec_ctrl_base due to STIBP/SSB in __speculation_ctrl_update().
 */
void update_spec_ctrl_cond(u64 val)
{
	if (this_cpu_read(x86_spec_ctrl_current) == val)
		return;

	this_cpu_write(x86_spec_ctrl_current, val);

	/*
	 * When KERNEL_IBRS this MSR is written on return-to-user, unless
	 * forced the update can be delayed until that time.
	 */
	if (!cpu_feature_enabled(X86_FEATURE_KERNEL_IBRS))
		wrmsrq(MSR_IA32_SPEC_CTRL, val);
}

noinstr u64 spec_ctrl_current(void)
{
	return this_cpu_read(x86_spec_ctrl_current);
}
EXPORT_SYMBOL_GPL(spec_ctrl_current);

/*
 * AMD specific MSR info for Speculative Store Bypass control.
 * x86_amd_ls_cfg_ssbd_mask is initialized in identify_boot_cpu().
 */
u64 __ro_after_init x86_amd_ls_cfg_base;
u64 __ro_after_init x86_amd_ls_cfg_ssbd_mask;

/* Control conditional STIBP in switch_to() */
DEFINE_STATIC_KEY_FALSE(switch_to_cond_stibp);
/* Control conditional IBPB in switch_mm() */
DEFINE_STATIC_KEY_FALSE(switch_mm_cond_ibpb);
/* Control unconditional IBPB in switch_mm() */
DEFINE_STATIC_KEY_FALSE(switch_mm_always_ibpb);

/* Control IBPB on vCPU load */
DEFINE_STATIC_KEY_FALSE(switch_vcpu_ibpb);
EXPORT_SYMBOL_FOR_KVM(switch_vcpu_ibpb);

/* Control CPU buffer clear before idling (halt, mwait) */
DEFINE_STATIC_KEY_FALSE(cpu_buf_idle_clear);
EXPORT_SYMBOL_GPL(cpu_buf_idle_clear);

/*
 * Controls whether l1d flush based mitigations are enabled,
 * based on hw features and admin setting via boot parameter
 * defaults to false
 */
DEFINE_STATIC_KEY_FALSE(switch_mm_cond_l1d_flush);

<<<<<<< HEAD
/*
 * Controls CPU Fill buffer clear before VMenter. This is a subset of
 * X86_FEATURE_CLEAR_CPU_BUF, and should only be enabled when KVM-only
 * mitigation is required.
 */
DEFINE_STATIC_KEY_FALSE(cpu_buf_vm_clear);
EXPORT_SYMBOL_FOR_KVM(cpu_buf_vm_clear);

=======
>>>>>>> e0c26d47
#undef pr_fmt
#define pr_fmt(fmt)	"mitigations: " fmt

static void __init cpu_print_attack_vectors(void)
{
	pr_info("Enabled attack vectors: ");

	if (cpu_attack_vector_mitigated(CPU_MITIGATE_USER_KERNEL))
		pr_cont("user_kernel, ");

	if (cpu_attack_vector_mitigated(CPU_MITIGATE_USER_USER))
		pr_cont("user_user, ");

	if (cpu_attack_vector_mitigated(CPU_MITIGATE_GUEST_HOST))
		pr_cont("guest_host, ");

	if (cpu_attack_vector_mitigated(CPU_MITIGATE_GUEST_GUEST))
		pr_cont("guest_guest, ");

	pr_cont("SMT mitigations: ");

	switch (smt_mitigations) {
	case SMT_MITIGATIONS_OFF:
		pr_cont("off\n");
		break;
	case SMT_MITIGATIONS_AUTO:
		pr_cont("auto\n");
		break;
	case SMT_MITIGATIONS_ON:
		pr_cont("on\n");
	}
}

/*
 * NOTE: This function is *only* called for SVM, since Intel uses
 * MSR_IA32_SPEC_CTRL for SSBD.
 */
void
x86_virt_spec_ctrl(u64 guest_virt_spec_ctrl, bool setguest)
{
	u64 guestval, hostval;
	struct thread_info *ti = current_thread_info();

	/*
	 * If SSBD is not handled in MSR_SPEC_CTRL on AMD, update
	 * MSR_AMD64_L2_CFG or MSR_VIRT_SPEC_CTRL if supported.
	 */
	if (!static_cpu_has(X86_FEATURE_LS_CFG_SSBD) &&
	    !static_cpu_has(X86_FEATURE_VIRT_SSBD))
		return;

	/*
	 * If the host has SSBD mitigation enabled, force it in the host's
	 * virtual MSR value. If its not permanently enabled, evaluate
	 * current's TIF_SSBD thread flag.
	 */
	if (static_cpu_has(X86_FEATURE_SPEC_STORE_BYPASS_DISABLE))
		hostval = SPEC_CTRL_SSBD;
	else
		hostval = ssbd_tif_to_spec_ctrl(ti->flags);

	/* Sanitize the guest value */
	guestval = guest_virt_spec_ctrl & SPEC_CTRL_SSBD;

	if (hostval != guestval) {
		unsigned long tif;

		tif = setguest ? ssbd_spec_ctrl_to_tif(guestval) :
				 ssbd_spec_ctrl_to_tif(hostval);

		speculation_ctrl_update(tif);
	}
}
EXPORT_SYMBOL_FOR_KVM(x86_virt_spec_ctrl);

static void x86_amd_ssb_disable(void)
{
	u64 msrval = x86_amd_ls_cfg_base | x86_amd_ls_cfg_ssbd_mask;

	if (boot_cpu_has(X86_FEATURE_VIRT_SSBD))
		wrmsrq(MSR_AMD64_VIRT_SPEC_CTRL, SPEC_CTRL_SSBD);
	else if (boot_cpu_has(X86_FEATURE_LS_CFG_SSBD))
		wrmsrq(MSR_AMD64_LS_CFG, msrval);
}

#undef pr_fmt
#define pr_fmt(fmt)	"MDS: " fmt

/*
 * Returns true if vulnerability should be mitigated based on the
 * selected attack vector controls.
 *
 * See Documentation/admin-guide/hw-vuln/attack_vector_controls.rst
 */
static bool __init should_mitigate_vuln(unsigned int bug)
{
	switch (bug) {
	/*
	 * The only runtime-selected spectre_v1 mitigations in the kernel are
	 * related to SWAPGS protection on kernel entry.  Therefore, protection
	 * is only required for the user->kernel attack vector.
	 */
	case X86_BUG_SPECTRE_V1:
		return cpu_attack_vector_mitigated(CPU_MITIGATE_USER_KERNEL);

	case X86_BUG_SPECTRE_V2:
	case X86_BUG_RETBLEED:
	case X86_BUG_L1TF:
	case X86_BUG_ITS:
		return cpu_attack_vector_mitigated(CPU_MITIGATE_USER_KERNEL) ||
		       cpu_attack_vector_mitigated(CPU_MITIGATE_GUEST_HOST);

	case X86_BUG_SPECTRE_V2_USER:
		return cpu_attack_vector_mitigated(CPU_MITIGATE_USER_USER) ||
		       cpu_attack_vector_mitigated(CPU_MITIGATE_GUEST_GUEST);

	/*
	 * All the vulnerabilities below allow potentially leaking data
	 * across address spaces.  Therefore, mitigation is required for
	 * any of these 4 attack vectors.
	 */
	case X86_BUG_MDS:
	case X86_BUG_TAA:
	case X86_BUG_MMIO_STALE_DATA:
	case X86_BUG_RFDS:
	case X86_BUG_SRBDS:
		return cpu_attack_vector_mitigated(CPU_MITIGATE_USER_KERNEL) ||
		       cpu_attack_vector_mitigated(CPU_MITIGATE_GUEST_HOST) ||
		       cpu_attack_vector_mitigated(CPU_MITIGATE_USER_USER) ||
		       cpu_attack_vector_mitigated(CPU_MITIGATE_GUEST_GUEST);

	case X86_BUG_GDS:
		return cpu_attack_vector_mitigated(CPU_MITIGATE_USER_KERNEL) ||
		       cpu_attack_vector_mitigated(CPU_MITIGATE_GUEST_HOST) ||
		       cpu_attack_vector_mitigated(CPU_MITIGATE_USER_USER) ||
		       cpu_attack_vector_mitigated(CPU_MITIGATE_GUEST_GUEST) ||
		       (smt_mitigations != SMT_MITIGATIONS_OFF);

	case X86_BUG_SPEC_STORE_BYPASS:
		return cpu_attack_vector_mitigated(CPU_MITIGATE_USER_USER);

	case X86_BUG_VMSCAPE:
		return cpu_attack_vector_mitigated(CPU_MITIGATE_GUEST_HOST);

	default:
		WARN(1, "Unknown bug %x\n", bug);
		return false;
	}
}

/* Default mitigation for MDS-affected CPUs */
static enum mds_mitigations mds_mitigation __ro_after_init =
	IS_ENABLED(CONFIG_MITIGATION_MDS) ? MDS_MITIGATION_AUTO : MDS_MITIGATION_OFF;
static bool mds_nosmt __ro_after_init = false;

static const char * const mds_strings[] = {
	[MDS_MITIGATION_OFF]	= "Vulnerable",
	[MDS_MITIGATION_FULL]	= "Mitigation: Clear CPU buffers",
	[MDS_MITIGATION_VMWERV]	= "Vulnerable: Clear CPU buffers attempted, no microcode",
};

enum taa_mitigations {
	TAA_MITIGATION_OFF,
	TAA_MITIGATION_AUTO,
	TAA_MITIGATION_UCODE_NEEDED,
	TAA_MITIGATION_VERW,
	TAA_MITIGATION_TSX_DISABLED,
};

/* Default mitigation for TAA-affected CPUs */
static enum taa_mitigations taa_mitigation __ro_after_init =
	IS_ENABLED(CONFIG_MITIGATION_TAA) ? TAA_MITIGATION_AUTO : TAA_MITIGATION_OFF;

enum mmio_mitigations {
	MMIO_MITIGATION_OFF,
	MMIO_MITIGATION_AUTO,
	MMIO_MITIGATION_UCODE_NEEDED,
	MMIO_MITIGATION_VERW,
};

/* Default mitigation for Processor MMIO Stale Data vulnerabilities */
static enum mmio_mitigations mmio_mitigation __ro_after_init =
	IS_ENABLED(CONFIG_MITIGATION_MMIO_STALE_DATA) ?	MMIO_MITIGATION_AUTO : MMIO_MITIGATION_OFF;

enum rfds_mitigations {
	RFDS_MITIGATION_OFF,
	RFDS_MITIGATION_AUTO,
	RFDS_MITIGATION_VERW,
	RFDS_MITIGATION_UCODE_NEEDED,
};

/* Default mitigation for Register File Data Sampling */
static enum rfds_mitigations rfds_mitigation __ro_after_init =
	IS_ENABLED(CONFIG_MITIGATION_RFDS) ? RFDS_MITIGATION_AUTO : RFDS_MITIGATION_OFF;

/*
 * Set if any of MDS/TAA/MMIO/RFDS are going to enable VERW clearing on exit to
 * userspace *and* on entry to KVM guests.
 */
static bool verw_clear_cpu_buf_mitigation_selected __ro_after_init;

static void __init mds_select_mitigation(void)
{
	if (!boot_cpu_has_bug(X86_BUG_MDS)) {
		mds_mitigation = MDS_MITIGATION_OFF;
		return;
	}

	if (mds_mitigation == MDS_MITIGATION_AUTO) {
		if (should_mitigate_vuln(X86_BUG_MDS))
			mds_mitigation = MDS_MITIGATION_FULL;
		else
			mds_mitigation = MDS_MITIGATION_OFF;
	}

	if (mds_mitigation == MDS_MITIGATION_OFF)
		return;

	verw_clear_cpu_buf_mitigation_selected = true;
}

static void __init mds_update_mitigation(void)
{
	if (!boot_cpu_has_bug(X86_BUG_MDS))
		return;

	/* If TAA, MMIO, or RFDS are being mitigated, MDS gets mitigated too. */
	if (verw_clear_cpu_buf_mitigation_selected)
		mds_mitigation = MDS_MITIGATION_FULL;

	if (mds_mitigation == MDS_MITIGATION_FULL) {
		if (!boot_cpu_has(X86_FEATURE_MD_CLEAR))
			mds_mitigation = MDS_MITIGATION_VMWERV;
	}

	pr_info("%s\n", mds_strings[mds_mitigation]);
}

static void __init mds_apply_mitigation(void)
{
	if (mds_mitigation == MDS_MITIGATION_FULL ||
	    mds_mitigation == MDS_MITIGATION_VMWERV) {
		setup_force_cpu_cap(X86_FEATURE_CLEAR_CPU_BUF);
		setup_force_cpu_cap(X86_FEATURE_CLEAR_CPU_BUF_VM);
		if (!boot_cpu_has(X86_BUG_MSBDS_ONLY) &&
		    (mds_nosmt || smt_mitigations == SMT_MITIGATIONS_ON))
			cpu_smt_disable(false);
	}
}

static int __init mds_cmdline(char *str)
{
	if (!boot_cpu_has_bug(X86_BUG_MDS))
		return 0;

	if (!str)
		return -EINVAL;

	if (!strcmp(str, "off"))
		mds_mitigation = MDS_MITIGATION_OFF;
	else if (!strcmp(str, "full"))
		mds_mitigation = MDS_MITIGATION_FULL;
	else if (!strcmp(str, "full,nosmt")) {
		mds_mitigation = MDS_MITIGATION_FULL;
		mds_nosmt = true;
	}

	return 0;
}
early_param("mds", mds_cmdline);

#undef pr_fmt
#define pr_fmt(fmt)	"TAA: " fmt

static bool taa_nosmt __ro_after_init;

static const char * const taa_strings[] = {
	[TAA_MITIGATION_OFF]		= "Vulnerable",
	[TAA_MITIGATION_UCODE_NEEDED]	= "Vulnerable: Clear CPU buffers attempted, no microcode",
	[TAA_MITIGATION_VERW]		= "Mitigation: Clear CPU buffers",
	[TAA_MITIGATION_TSX_DISABLED]	= "Mitigation: TSX disabled",
};

static bool __init taa_vulnerable(void)
{
	return boot_cpu_has_bug(X86_BUG_TAA) && boot_cpu_has(X86_FEATURE_RTM);
}

static void __init taa_select_mitigation(void)
{
	if (!boot_cpu_has_bug(X86_BUG_TAA)) {
		taa_mitigation = TAA_MITIGATION_OFF;
		return;
	}

	/* TSX previously disabled by tsx=off */
	if (!boot_cpu_has(X86_FEATURE_RTM)) {
		taa_mitigation = TAA_MITIGATION_TSX_DISABLED;
		return;
	}

	/* Microcode will be checked in taa_update_mitigation(). */
	if (taa_mitigation == TAA_MITIGATION_AUTO) {
		if (should_mitigate_vuln(X86_BUG_TAA))
			taa_mitigation = TAA_MITIGATION_VERW;
		else
			taa_mitigation = TAA_MITIGATION_OFF;
	}

	if (taa_mitigation != TAA_MITIGATION_OFF)
		verw_clear_cpu_buf_mitigation_selected = true;
}

static void __init taa_update_mitigation(void)
{
	if (!taa_vulnerable())
		return;

	if (verw_clear_cpu_buf_mitigation_selected)
		taa_mitigation = TAA_MITIGATION_VERW;

	if (taa_mitigation == TAA_MITIGATION_VERW) {
		/* Check if the requisite ucode is available. */
		if (!boot_cpu_has(X86_FEATURE_MD_CLEAR))
			taa_mitigation = TAA_MITIGATION_UCODE_NEEDED;

		/*
		 * VERW doesn't clear the CPU buffers when MD_CLEAR=1 and MDS_NO=1.
		 * A microcode update fixes this behavior to clear CPU buffers. It also
		 * adds support for MSR_IA32_TSX_CTRL which is enumerated by the
		 * ARCH_CAP_TSX_CTRL_MSR bit.
		 *
		 * On MDS_NO=1 CPUs if ARCH_CAP_TSX_CTRL_MSR is not set, microcode
		 * update is required.
		 */
		if ((x86_arch_cap_msr & ARCH_CAP_MDS_NO) &&
		   !(x86_arch_cap_msr & ARCH_CAP_TSX_CTRL_MSR))
			taa_mitigation = TAA_MITIGATION_UCODE_NEEDED;
	}

	pr_info("%s\n", taa_strings[taa_mitigation]);
}

static void __init taa_apply_mitigation(void)
{
	if (taa_mitigation == TAA_MITIGATION_VERW ||
	    taa_mitigation == TAA_MITIGATION_UCODE_NEEDED) {
		/*
		 * TSX is enabled, select alternate mitigation for TAA which is
		 * the same as MDS. Enable MDS static branch to clear CPU buffers.
		 *
		 * For guests that can't determine whether the correct microcode is
		 * present on host, enable the mitigation for UCODE_NEEDED as well.
		 */
		setup_force_cpu_cap(X86_FEATURE_CLEAR_CPU_BUF);
		setup_force_cpu_cap(X86_FEATURE_CLEAR_CPU_BUF_VM);

		if (taa_nosmt || smt_mitigations == SMT_MITIGATIONS_ON)
			cpu_smt_disable(false);
	}
}

static int __init tsx_async_abort_parse_cmdline(char *str)
{
	if (!boot_cpu_has_bug(X86_BUG_TAA))
		return 0;

	if (!str)
		return -EINVAL;

	if (!strcmp(str, "off")) {
		taa_mitigation = TAA_MITIGATION_OFF;
	} else if (!strcmp(str, "full")) {
		taa_mitigation = TAA_MITIGATION_VERW;
	} else if (!strcmp(str, "full,nosmt")) {
		taa_mitigation = TAA_MITIGATION_VERW;
		taa_nosmt = true;
	}

	return 0;
}
early_param("tsx_async_abort", tsx_async_abort_parse_cmdline);

#undef pr_fmt
#define pr_fmt(fmt)	"MMIO Stale Data: " fmt

static bool mmio_nosmt __ro_after_init = false;

static const char * const mmio_strings[] = {
	[MMIO_MITIGATION_OFF]		= "Vulnerable",
	[MMIO_MITIGATION_UCODE_NEEDED]	= "Vulnerable: Clear CPU buffers attempted, no microcode",
	[MMIO_MITIGATION_VERW]		= "Mitigation: Clear CPU buffers",
};

static void __init mmio_select_mitigation(void)
{
	if (!boot_cpu_has_bug(X86_BUG_MMIO_STALE_DATA)) {
		mmio_mitigation = MMIO_MITIGATION_OFF;
		return;
	}

	/* Microcode will be checked in mmio_update_mitigation(). */
	if (mmio_mitigation == MMIO_MITIGATION_AUTO) {
		if (should_mitigate_vuln(X86_BUG_MMIO_STALE_DATA))
			mmio_mitigation = MMIO_MITIGATION_VERW;
		else
			mmio_mitigation = MMIO_MITIGATION_OFF;
	}

	if (mmio_mitigation == MMIO_MITIGATION_OFF)
		return;

	/*
	 * Enable CPU buffer clear mitigation for host and VMM, if also affected
	 * by MDS or TAA.
	 */
	if (boot_cpu_has_bug(X86_BUG_MDS) || taa_vulnerable())
		verw_clear_cpu_buf_mitigation_selected = true;
}

static void __init mmio_update_mitigation(void)
{
	if (!boot_cpu_has_bug(X86_BUG_MMIO_STALE_DATA))
		return;

	if (verw_clear_cpu_buf_mitigation_selected)
		mmio_mitigation = MMIO_MITIGATION_VERW;

	if (mmio_mitigation == MMIO_MITIGATION_VERW) {
		/*
		 * Check if the system has the right microcode.
		 *
		 * CPU Fill buffer clear mitigation is enumerated by either an explicit
		 * FB_CLEAR or by the presence of both MD_CLEAR and L1D_FLUSH on MDS
		 * affected systems.
		 */
		if (!((x86_arch_cap_msr & ARCH_CAP_FB_CLEAR) ||
		      (boot_cpu_has(X86_FEATURE_MD_CLEAR) &&
		       boot_cpu_has(X86_FEATURE_FLUSH_L1D) &&
		     !(x86_arch_cap_msr & ARCH_CAP_MDS_NO))))
			mmio_mitigation = MMIO_MITIGATION_UCODE_NEEDED;
	}

	pr_info("%s\n", mmio_strings[mmio_mitigation]);
}

static void __init mmio_apply_mitigation(void)
{
	if (mmio_mitigation == MMIO_MITIGATION_OFF)
		return;

	/*
	 * Only enable the VMM mitigation if the CPU buffer clear mitigation is
	 * not being used.
	 */
	if (verw_clear_cpu_buf_mitigation_selected) {
		setup_force_cpu_cap(X86_FEATURE_CLEAR_CPU_BUF);
		setup_force_cpu_cap(X86_FEATURE_CLEAR_CPU_BUF_VM);
	} else {
		setup_force_cpu_cap(X86_FEATURE_CLEAR_CPU_BUF_VM_MMIO);
	}

	/*
	 * If Processor-MMIO-Stale-Data bug is present and Fill Buffer data can
	 * be propagated to uncore buffers, clearing the Fill buffers on idle
	 * is required irrespective of SMT state.
	 */
	if (!(x86_arch_cap_msr & ARCH_CAP_FBSDP_NO))
		static_branch_enable(&cpu_buf_idle_clear);

	if (mmio_nosmt || smt_mitigations == SMT_MITIGATIONS_ON)
		cpu_smt_disable(false);
}

static int __init mmio_stale_data_parse_cmdline(char *str)
{
	if (!boot_cpu_has_bug(X86_BUG_MMIO_STALE_DATA))
		return 0;

	if (!str)
		return -EINVAL;

	if (!strcmp(str, "off")) {
		mmio_mitigation = MMIO_MITIGATION_OFF;
	} else if (!strcmp(str, "full")) {
		mmio_mitigation = MMIO_MITIGATION_VERW;
	} else if (!strcmp(str, "full,nosmt")) {
		mmio_mitigation = MMIO_MITIGATION_VERW;
		mmio_nosmt = true;
	}

	return 0;
}
early_param("mmio_stale_data", mmio_stale_data_parse_cmdline);

#undef pr_fmt
#define pr_fmt(fmt)	"Register File Data Sampling: " fmt

static const char * const rfds_strings[] = {
	[RFDS_MITIGATION_OFF]			= "Vulnerable",
	[RFDS_MITIGATION_VERW]			= "Mitigation: Clear Register File",
	[RFDS_MITIGATION_UCODE_NEEDED]		= "Vulnerable: No microcode",
};

static inline bool __init verw_clears_cpu_reg_file(void)
{
	return (x86_arch_cap_msr & ARCH_CAP_RFDS_CLEAR);
}

static void __init rfds_select_mitigation(void)
{
	if (!boot_cpu_has_bug(X86_BUG_RFDS)) {
		rfds_mitigation = RFDS_MITIGATION_OFF;
		return;
	}

	if (rfds_mitigation == RFDS_MITIGATION_AUTO) {
		if (should_mitigate_vuln(X86_BUG_RFDS))
			rfds_mitigation = RFDS_MITIGATION_VERW;
		else
			rfds_mitigation = RFDS_MITIGATION_OFF;
	}

	if (rfds_mitigation == RFDS_MITIGATION_OFF)
		return;

	if (verw_clears_cpu_reg_file())
		verw_clear_cpu_buf_mitigation_selected = true;
}

static void __init rfds_update_mitigation(void)
{
	if (!boot_cpu_has_bug(X86_BUG_RFDS))
		return;

	if (verw_clear_cpu_buf_mitigation_selected)
		rfds_mitigation = RFDS_MITIGATION_VERW;

	if (rfds_mitigation == RFDS_MITIGATION_VERW) {
		if (!verw_clears_cpu_reg_file())
			rfds_mitigation = RFDS_MITIGATION_UCODE_NEEDED;
	}

	pr_info("%s\n", rfds_strings[rfds_mitigation]);
}

static void __init rfds_apply_mitigation(void)
{
	if (rfds_mitigation == RFDS_MITIGATION_VERW) {
		setup_force_cpu_cap(X86_FEATURE_CLEAR_CPU_BUF);
		setup_force_cpu_cap(X86_FEATURE_CLEAR_CPU_BUF_VM);
	}
}

static __init int rfds_parse_cmdline(char *str)
{
	if (!str)
		return -EINVAL;

	if (!boot_cpu_has_bug(X86_BUG_RFDS))
		return 0;

	if (!strcmp(str, "off"))
		rfds_mitigation = RFDS_MITIGATION_OFF;
	else if (!strcmp(str, "on"))
		rfds_mitigation = RFDS_MITIGATION_VERW;

	return 0;
}
early_param("reg_file_data_sampling", rfds_parse_cmdline);

#undef pr_fmt
#define pr_fmt(fmt)	"SRBDS: " fmt

enum srbds_mitigations {
	SRBDS_MITIGATION_OFF,
	SRBDS_MITIGATION_AUTO,
	SRBDS_MITIGATION_UCODE_NEEDED,
	SRBDS_MITIGATION_FULL,
	SRBDS_MITIGATION_TSX_OFF,
	SRBDS_MITIGATION_HYPERVISOR,
};

static enum srbds_mitigations srbds_mitigation __ro_after_init =
	IS_ENABLED(CONFIG_MITIGATION_SRBDS) ? SRBDS_MITIGATION_AUTO : SRBDS_MITIGATION_OFF;

static const char * const srbds_strings[] = {
	[SRBDS_MITIGATION_OFF]		= "Vulnerable",
	[SRBDS_MITIGATION_UCODE_NEEDED]	= "Vulnerable: No microcode",
	[SRBDS_MITIGATION_FULL]		= "Mitigation: Microcode",
	[SRBDS_MITIGATION_TSX_OFF]	= "Mitigation: TSX disabled",
	[SRBDS_MITIGATION_HYPERVISOR]	= "Unknown: Dependent on hypervisor status",
};

static bool srbds_off;

void update_srbds_msr(void)
{
	u64 mcu_ctrl;

	if (!boot_cpu_has_bug(X86_BUG_SRBDS))
		return;

	if (boot_cpu_has(X86_FEATURE_HYPERVISOR))
		return;

	if (srbds_mitigation == SRBDS_MITIGATION_UCODE_NEEDED)
		return;

	/*
	 * A MDS_NO CPU for which SRBDS mitigation is not needed due to TSX
	 * being disabled and it hasn't received the SRBDS MSR microcode.
	 */
	if (!boot_cpu_has(X86_FEATURE_SRBDS_CTRL))
		return;

	rdmsrq(MSR_IA32_MCU_OPT_CTRL, mcu_ctrl);

	switch (srbds_mitigation) {
	case SRBDS_MITIGATION_OFF:
	case SRBDS_MITIGATION_TSX_OFF:
		mcu_ctrl |= RNGDS_MITG_DIS;
		break;
	case SRBDS_MITIGATION_FULL:
		mcu_ctrl &= ~RNGDS_MITG_DIS;
		break;
	default:
		break;
	}

	wrmsrq(MSR_IA32_MCU_OPT_CTRL, mcu_ctrl);
}

static void __init srbds_select_mitigation(void)
{
	if (!boot_cpu_has_bug(X86_BUG_SRBDS)) {
		srbds_mitigation = SRBDS_MITIGATION_OFF;
		return;
	}

	if (srbds_mitigation == SRBDS_MITIGATION_AUTO) {
		if (should_mitigate_vuln(X86_BUG_SRBDS))
			srbds_mitigation = SRBDS_MITIGATION_FULL;
		else {
			srbds_mitigation = SRBDS_MITIGATION_OFF;
			return;
		}
	}

	/*
	 * Check to see if this is one of the MDS_NO systems supporting TSX that
	 * are only exposed to SRBDS when TSX is enabled or when CPU is affected
	 * by Processor MMIO Stale Data vulnerability.
	 */
	if ((x86_arch_cap_msr & ARCH_CAP_MDS_NO) && !boot_cpu_has(X86_FEATURE_RTM) &&
	    !boot_cpu_has_bug(X86_BUG_MMIO_STALE_DATA))
		srbds_mitigation = SRBDS_MITIGATION_TSX_OFF;
	else if (boot_cpu_has(X86_FEATURE_HYPERVISOR))
		srbds_mitigation = SRBDS_MITIGATION_HYPERVISOR;
	else if (!boot_cpu_has(X86_FEATURE_SRBDS_CTRL))
		srbds_mitigation = SRBDS_MITIGATION_UCODE_NEEDED;
	else if (srbds_off)
		srbds_mitigation = SRBDS_MITIGATION_OFF;

	pr_info("%s\n", srbds_strings[srbds_mitigation]);
}

static void __init srbds_apply_mitigation(void)
{
	update_srbds_msr();
}

static int __init srbds_parse_cmdline(char *str)
{
	if (!str)
		return -EINVAL;

	if (!boot_cpu_has_bug(X86_BUG_SRBDS))
		return 0;

	srbds_off = !strcmp(str, "off");
	return 0;
}
early_param("srbds", srbds_parse_cmdline);

#undef pr_fmt
#define pr_fmt(fmt)     "L1D Flush : " fmt

enum l1d_flush_mitigations {
	L1D_FLUSH_OFF = 0,
	L1D_FLUSH_ON,
};

static enum l1d_flush_mitigations l1d_flush_mitigation __initdata = L1D_FLUSH_OFF;

static void __init l1d_flush_select_mitigation(void)
{
	if (!l1d_flush_mitigation || !boot_cpu_has(X86_FEATURE_FLUSH_L1D))
		return;

	static_branch_enable(&switch_mm_cond_l1d_flush);
	pr_info("Conditional flush on switch_mm() enabled\n");
}

static int __init l1d_flush_parse_cmdline(char *str)
{
	if (!strcmp(str, "on"))
		l1d_flush_mitigation = L1D_FLUSH_ON;

	return 0;
}
early_param("l1d_flush", l1d_flush_parse_cmdline);

#undef pr_fmt
#define pr_fmt(fmt)	"GDS: " fmt

enum gds_mitigations {
	GDS_MITIGATION_OFF,
	GDS_MITIGATION_AUTO,
	GDS_MITIGATION_UCODE_NEEDED,
	GDS_MITIGATION_FORCE,
	GDS_MITIGATION_FULL,
	GDS_MITIGATION_FULL_LOCKED,
	GDS_MITIGATION_HYPERVISOR,
};

static enum gds_mitigations gds_mitigation __ro_after_init =
	IS_ENABLED(CONFIG_MITIGATION_GDS) ? GDS_MITIGATION_AUTO : GDS_MITIGATION_OFF;

static const char * const gds_strings[] = {
	[GDS_MITIGATION_OFF]		= "Vulnerable",
	[GDS_MITIGATION_UCODE_NEEDED]	= "Vulnerable: No microcode",
	[GDS_MITIGATION_FORCE]		= "Mitigation: AVX disabled, no microcode",
	[GDS_MITIGATION_FULL]		= "Mitigation: Microcode",
	[GDS_MITIGATION_FULL_LOCKED]	= "Mitigation: Microcode (locked)",
	[GDS_MITIGATION_HYPERVISOR]	= "Unknown: Dependent on hypervisor status",
};

bool gds_ucode_mitigated(void)
{
	return (gds_mitigation == GDS_MITIGATION_FULL ||
		gds_mitigation == GDS_MITIGATION_FULL_LOCKED);
}
EXPORT_SYMBOL_FOR_KVM(gds_ucode_mitigated);

void update_gds_msr(void)
{
	u64 mcu_ctrl_after;
	u64 mcu_ctrl;

	switch (gds_mitigation) {
	case GDS_MITIGATION_OFF:
		rdmsrq(MSR_IA32_MCU_OPT_CTRL, mcu_ctrl);
		mcu_ctrl |= GDS_MITG_DIS;
		break;
	case GDS_MITIGATION_FULL_LOCKED:
		/*
		 * The LOCKED state comes from the boot CPU. APs might not have
		 * the same state. Make sure the mitigation is enabled on all
		 * CPUs.
		 */
	case GDS_MITIGATION_FULL:
		rdmsrq(MSR_IA32_MCU_OPT_CTRL, mcu_ctrl);
		mcu_ctrl &= ~GDS_MITG_DIS;
		break;
	case GDS_MITIGATION_FORCE:
	case GDS_MITIGATION_UCODE_NEEDED:
	case GDS_MITIGATION_HYPERVISOR:
	case GDS_MITIGATION_AUTO:
		return;
	}

	wrmsrq(MSR_IA32_MCU_OPT_CTRL, mcu_ctrl);

	/*
	 * Check to make sure that the WRMSR value was not ignored. Writes to
	 * GDS_MITG_DIS will be ignored if this processor is locked but the boot
	 * processor was not.
	 */
	rdmsrq(MSR_IA32_MCU_OPT_CTRL, mcu_ctrl_after);
	WARN_ON_ONCE(mcu_ctrl != mcu_ctrl_after);
}

static void __init gds_select_mitigation(void)
{
	u64 mcu_ctrl;

	if (!boot_cpu_has_bug(X86_BUG_GDS))
		return;

	if (boot_cpu_has(X86_FEATURE_HYPERVISOR)) {
		gds_mitigation = GDS_MITIGATION_HYPERVISOR;
		return;
	}

	/* Will verify below that mitigation _can_ be disabled */
	if (gds_mitigation == GDS_MITIGATION_AUTO) {
		if (should_mitigate_vuln(X86_BUG_GDS))
			gds_mitigation = GDS_MITIGATION_FULL;
		else
			gds_mitigation = GDS_MITIGATION_OFF;
	}

	/* No microcode */
	if (!(x86_arch_cap_msr & ARCH_CAP_GDS_CTRL)) {
		if (gds_mitigation != GDS_MITIGATION_FORCE)
			gds_mitigation = GDS_MITIGATION_UCODE_NEEDED;
		return;
	}

	/* Microcode has mitigation, use it */
	if (gds_mitigation == GDS_MITIGATION_FORCE)
		gds_mitigation = GDS_MITIGATION_FULL;

	rdmsrq(MSR_IA32_MCU_OPT_CTRL, mcu_ctrl);
	if (mcu_ctrl & GDS_MITG_LOCKED) {
		if (gds_mitigation == GDS_MITIGATION_OFF)
			pr_warn("Mitigation locked. Disable failed.\n");

		/*
		 * The mitigation is selected from the boot CPU. All other CPUs
		 * _should_ have the same state. If the boot CPU isn't locked
		 * but others are then update_gds_msr() will WARN() of the state
		 * mismatch. If the boot CPU is locked update_gds_msr() will
		 * ensure the other CPUs have the mitigation enabled.
		 */
		gds_mitigation = GDS_MITIGATION_FULL_LOCKED;
	}
}

static void __init gds_apply_mitigation(void)
{
	if (!boot_cpu_has_bug(X86_BUG_GDS))
		return;

	/* Microcode is present */
	if (x86_arch_cap_msr & ARCH_CAP_GDS_CTRL)
		update_gds_msr();
	else if (gds_mitigation == GDS_MITIGATION_FORCE) {
		/*
		 * This only needs to be done on the boot CPU so do it
		 * here rather than in update_gds_msr()
		 */
		setup_clear_cpu_cap(X86_FEATURE_AVX);
		pr_warn("Microcode update needed! Disabling AVX as mitigation.\n");
	}

	pr_info("%s\n", gds_strings[gds_mitigation]);
}

static int __init gds_parse_cmdline(char *str)
{
	if (!str)
		return -EINVAL;

	if (!boot_cpu_has_bug(X86_BUG_GDS))
		return 0;

	if (!strcmp(str, "off"))
		gds_mitigation = GDS_MITIGATION_OFF;
	else if (!strcmp(str, "force"))
		gds_mitigation = GDS_MITIGATION_FORCE;

	return 0;
}
early_param("gather_data_sampling", gds_parse_cmdline);

#undef pr_fmt
#define pr_fmt(fmt)     "Spectre V1 : " fmt

enum spectre_v1_mitigation {
	SPECTRE_V1_MITIGATION_NONE,
	SPECTRE_V1_MITIGATION_AUTO,
};

static enum spectre_v1_mitigation spectre_v1_mitigation __ro_after_init =
	IS_ENABLED(CONFIG_MITIGATION_SPECTRE_V1) ?
		SPECTRE_V1_MITIGATION_AUTO : SPECTRE_V1_MITIGATION_NONE;

static const char * const spectre_v1_strings[] = {
	[SPECTRE_V1_MITIGATION_NONE] = "Vulnerable: __user pointer sanitization and usercopy barriers only; no swapgs barriers",
	[SPECTRE_V1_MITIGATION_AUTO] = "Mitigation: usercopy/swapgs barriers and __user pointer sanitization",
};

/*
 * Does SMAP provide full mitigation against speculative kernel access to
 * userspace?
 */
static bool smap_works_speculatively(void)
{
	if (!boot_cpu_has(X86_FEATURE_SMAP))
		return false;

	/*
	 * On CPUs which are vulnerable to Meltdown, SMAP does not
	 * prevent speculative access to user data in the L1 cache.
	 * Consider SMAP to be non-functional as a mitigation on these
	 * CPUs.
	 */
	if (boot_cpu_has(X86_BUG_CPU_MELTDOWN))
		return false;

	return true;
}

static void __init spectre_v1_select_mitigation(void)
{
	if (!boot_cpu_has_bug(X86_BUG_SPECTRE_V1))
		spectre_v1_mitigation = SPECTRE_V1_MITIGATION_NONE;

	if (!should_mitigate_vuln(X86_BUG_SPECTRE_V1))
		spectre_v1_mitigation = SPECTRE_V1_MITIGATION_NONE;
}

static void __init spectre_v1_apply_mitigation(void)
{
	if (!boot_cpu_has_bug(X86_BUG_SPECTRE_V1))
		return;

	if (spectre_v1_mitigation == SPECTRE_V1_MITIGATION_AUTO) {
		/*
		 * With Spectre v1, a user can speculatively control either
		 * path of a conditional swapgs with a user-controlled GS
		 * value.  The mitigation is to add lfences to both code paths.
		 *
		 * If FSGSBASE is enabled, the user can put a kernel address in
		 * GS, in which case SMAP provides no protection.
		 *
		 * If FSGSBASE is disabled, the user can only put a user space
		 * address in GS.  That makes an attack harder, but still
		 * possible if there's no SMAP protection.
		 */
		if (boot_cpu_has(X86_FEATURE_FSGSBASE) ||
		    !smap_works_speculatively()) {
			/*
			 * Mitigation can be provided from SWAPGS itself or
			 * PTI as the CR3 write in the Meltdown mitigation
			 * is serializing.
			 *
			 * If neither is there, mitigate with an LFENCE to
			 * stop speculation through swapgs.
			 */
			if (boot_cpu_has_bug(X86_BUG_SWAPGS) &&
			    !boot_cpu_has(X86_FEATURE_PTI))
				setup_force_cpu_cap(X86_FEATURE_FENCE_SWAPGS_USER);

			/*
			 * Enable lfences in the kernel entry (non-swapgs)
			 * paths, to prevent user entry from speculatively
			 * skipping swapgs.
			 */
			setup_force_cpu_cap(X86_FEATURE_FENCE_SWAPGS_KERNEL);
		}
	}

	pr_info("%s\n", spectre_v1_strings[spectre_v1_mitigation]);
}

static int __init nospectre_v1_cmdline(char *str)
{
	spectre_v1_mitigation = SPECTRE_V1_MITIGATION_NONE;
	return 0;
}
early_param("nospectre_v1", nospectre_v1_cmdline);

enum spectre_v2_mitigation spectre_v2_enabled __ro_after_init = SPECTRE_V2_NONE;

/* Depends on spectre_v2 mitigation selected already */
static inline bool cdt_possible(enum spectre_v2_mitigation mode)
{
	if (!IS_ENABLED(CONFIG_MITIGATION_CALL_DEPTH_TRACKING) ||
	    !IS_ENABLED(CONFIG_MITIGATION_RETPOLINE))
		return false;

	if (mode == SPECTRE_V2_RETPOLINE ||
	    mode == SPECTRE_V2_EIBRS_RETPOLINE)
		return true;

	return false;
}

#undef pr_fmt
#define pr_fmt(fmt)     "RETBleed: " fmt

enum its_mitigation {
	ITS_MITIGATION_OFF,
	ITS_MITIGATION_AUTO,
	ITS_MITIGATION_VMEXIT_ONLY,
	ITS_MITIGATION_ALIGNED_THUNKS,
	ITS_MITIGATION_RETPOLINE_STUFF,
};

static enum its_mitigation its_mitigation __ro_after_init =
	IS_ENABLED(CONFIG_MITIGATION_ITS) ? ITS_MITIGATION_AUTO : ITS_MITIGATION_OFF;

enum retbleed_mitigation {
	RETBLEED_MITIGATION_NONE,
	RETBLEED_MITIGATION_AUTO,
	RETBLEED_MITIGATION_UNRET,
	RETBLEED_MITIGATION_IBPB,
	RETBLEED_MITIGATION_IBRS,
	RETBLEED_MITIGATION_EIBRS,
	RETBLEED_MITIGATION_STUFF,
};

static const char * const retbleed_strings[] = {
	[RETBLEED_MITIGATION_NONE]	= "Vulnerable",
	[RETBLEED_MITIGATION_UNRET]	= "Mitigation: untrained return thunk",
	[RETBLEED_MITIGATION_IBPB]	= "Mitigation: IBPB",
	[RETBLEED_MITIGATION_IBRS]	= "Mitigation: IBRS",
	[RETBLEED_MITIGATION_EIBRS]	= "Mitigation: Enhanced IBRS",
	[RETBLEED_MITIGATION_STUFF]	= "Mitigation: Stuffing",
};

static enum retbleed_mitigation retbleed_mitigation __ro_after_init =
	IS_ENABLED(CONFIG_MITIGATION_RETBLEED) ? RETBLEED_MITIGATION_AUTO : RETBLEED_MITIGATION_NONE;

static int __ro_after_init retbleed_nosmt = false;

enum srso_mitigation {
	SRSO_MITIGATION_NONE,
	SRSO_MITIGATION_AUTO,
	SRSO_MITIGATION_UCODE_NEEDED,
	SRSO_MITIGATION_SAFE_RET_UCODE_NEEDED,
	SRSO_MITIGATION_MICROCODE,
	SRSO_MITIGATION_NOSMT,
	SRSO_MITIGATION_SAFE_RET,
	SRSO_MITIGATION_IBPB,
	SRSO_MITIGATION_IBPB_ON_VMEXIT,
	SRSO_MITIGATION_BP_SPEC_REDUCE,
};

static enum srso_mitigation srso_mitigation __ro_after_init = SRSO_MITIGATION_AUTO;

static int __init retbleed_parse_cmdline(char *str)
{
	if (!str)
		return -EINVAL;

	while (str) {
		char *next = strchr(str, ',');
		if (next) {
			*next = 0;
			next++;
		}

		if (!strcmp(str, "off")) {
			retbleed_mitigation = RETBLEED_MITIGATION_NONE;
		} else if (!strcmp(str, "auto")) {
			retbleed_mitigation = RETBLEED_MITIGATION_AUTO;
		} else if (!strcmp(str, "unret")) {
			retbleed_mitigation = RETBLEED_MITIGATION_UNRET;
		} else if (!strcmp(str, "ibpb")) {
			retbleed_mitigation = RETBLEED_MITIGATION_IBPB;
		} else if (!strcmp(str, "stuff")) {
			retbleed_mitigation = RETBLEED_MITIGATION_STUFF;
		} else if (!strcmp(str, "nosmt")) {
			retbleed_nosmt = true;
		} else if (!strcmp(str, "force")) {
			setup_force_cpu_bug(X86_BUG_RETBLEED);
		} else {
			pr_err("Ignoring unknown retbleed option (%s).", str);
		}

		str = next;
	}

	return 0;
}
early_param("retbleed", retbleed_parse_cmdline);

#define RETBLEED_UNTRAIN_MSG "WARNING: BTB untrained return thunk mitigation is only effective on AMD/Hygon!\n"
#define RETBLEED_INTEL_MSG "WARNING: Spectre v2 mitigation leaves CPU vulnerable to RETBleed attacks, data leaks possible!\n"

static void __init retbleed_select_mitigation(void)
{
	if (!boot_cpu_has_bug(X86_BUG_RETBLEED)) {
		retbleed_mitigation = RETBLEED_MITIGATION_NONE;
		return;
	}

	switch (retbleed_mitigation) {
	case RETBLEED_MITIGATION_UNRET:
		if (!IS_ENABLED(CONFIG_MITIGATION_UNRET_ENTRY)) {
			retbleed_mitigation = RETBLEED_MITIGATION_AUTO;
			pr_err("WARNING: kernel not compiled with MITIGATION_UNRET_ENTRY.\n");
		}
		break;
	case RETBLEED_MITIGATION_IBPB:
		if (!boot_cpu_has(X86_FEATURE_IBPB)) {
			pr_err("WARNING: CPU does not support IBPB.\n");
			retbleed_mitigation = RETBLEED_MITIGATION_AUTO;
		} else if (!IS_ENABLED(CONFIG_MITIGATION_IBPB_ENTRY)) {
			pr_err("WARNING: kernel not compiled with MITIGATION_IBPB_ENTRY.\n");
			retbleed_mitigation = RETBLEED_MITIGATION_AUTO;
		}
		break;
	case RETBLEED_MITIGATION_STUFF:
		if (!IS_ENABLED(CONFIG_MITIGATION_CALL_DEPTH_TRACKING)) {
			pr_err("WARNING: kernel not compiled with MITIGATION_CALL_DEPTH_TRACKING.\n");
			retbleed_mitigation = RETBLEED_MITIGATION_AUTO;
		} else if (boot_cpu_data.x86_vendor != X86_VENDOR_INTEL) {
			pr_err("WARNING: retbleed=stuff only supported for Intel CPUs.\n");
			retbleed_mitigation = RETBLEED_MITIGATION_AUTO;
		}
		break;
	default:
		break;
	}

	if (retbleed_mitigation != RETBLEED_MITIGATION_AUTO)
		return;

	if (!should_mitigate_vuln(X86_BUG_RETBLEED)) {
		retbleed_mitigation = RETBLEED_MITIGATION_NONE;
		return;
	}

	/* Intel mitigation selected in retbleed_update_mitigation() */
	if (boot_cpu_data.x86_vendor == X86_VENDOR_AMD ||
	    boot_cpu_data.x86_vendor == X86_VENDOR_HYGON) {
		if (IS_ENABLED(CONFIG_MITIGATION_UNRET_ENTRY))
			retbleed_mitigation = RETBLEED_MITIGATION_UNRET;
		else if (IS_ENABLED(CONFIG_MITIGATION_IBPB_ENTRY) &&
			 boot_cpu_has(X86_FEATURE_IBPB))
			retbleed_mitigation = RETBLEED_MITIGATION_IBPB;
		else
			retbleed_mitigation = RETBLEED_MITIGATION_NONE;
	} else if (boot_cpu_data.x86_vendor == X86_VENDOR_INTEL) {
		/* Final mitigation depends on spectre-v2 selection */
		if (boot_cpu_has(X86_FEATURE_IBRS_ENHANCED))
			retbleed_mitigation = RETBLEED_MITIGATION_EIBRS;
		else if (boot_cpu_has(X86_FEATURE_IBRS))
			retbleed_mitigation = RETBLEED_MITIGATION_IBRS;
		else
			retbleed_mitigation = RETBLEED_MITIGATION_NONE;
	}
}

static void __init retbleed_update_mitigation(void)
{
	if (!boot_cpu_has_bug(X86_BUG_RETBLEED))
		return;

	 /* ITS can also enable stuffing */
	if (its_mitigation == ITS_MITIGATION_RETPOLINE_STUFF)
		retbleed_mitigation = RETBLEED_MITIGATION_STUFF;

	/* If SRSO is using IBPB, that works for retbleed too */
	if (srso_mitigation == SRSO_MITIGATION_IBPB)
		retbleed_mitigation = RETBLEED_MITIGATION_IBPB;

	if (retbleed_mitigation == RETBLEED_MITIGATION_STUFF &&
	    !cdt_possible(spectre_v2_enabled)) {
		pr_err("WARNING: retbleed=stuff depends on retpoline\n");
		retbleed_mitigation = RETBLEED_MITIGATION_NONE;
	}

	/*
	 * Let IBRS trump all on Intel without affecting the effects of the
	 * retbleed= cmdline option except for call depth based stuffing
	 */
	if (boot_cpu_data.x86_vendor == X86_VENDOR_INTEL) {
		switch (spectre_v2_enabled) {
		case SPECTRE_V2_IBRS:
			retbleed_mitigation = RETBLEED_MITIGATION_IBRS;
			break;
		case SPECTRE_V2_EIBRS:
		case SPECTRE_V2_EIBRS_RETPOLINE:
		case SPECTRE_V2_EIBRS_LFENCE:
			retbleed_mitigation = RETBLEED_MITIGATION_EIBRS;
			break;
		default:
			if (retbleed_mitigation != RETBLEED_MITIGATION_STUFF) {
				if (retbleed_mitigation != RETBLEED_MITIGATION_NONE)
					pr_err(RETBLEED_INTEL_MSG);

				retbleed_mitigation = RETBLEED_MITIGATION_NONE;
			}
		}
	}

	pr_info("%s\n", retbleed_strings[retbleed_mitigation]);
}

static void __init retbleed_apply_mitigation(void)
{
	bool mitigate_smt = false;

	switch (retbleed_mitigation) {
	case RETBLEED_MITIGATION_NONE:
		return;

	case RETBLEED_MITIGATION_UNRET:
		setup_force_cpu_cap(X86_FEATURE_RETHUNK);
		setup_force_cpu_cap(X86_FEATURE_UNRET);

		set_return_thunk(retbleed_return_thunk);

		if (boot_cpu_data.x86_vendor != X86_VENDOR_AMD &&
		    boot_cpu_data.x86_vendor != X86_VENDOR_HYGON)
			pr_err(RETBLEED_UNTRAIN_MSG);

		mitigate_smt = true;
		break;

	case RETBLEED_MITIGATION_IBPB:
		setup_force_cpu_cap(X86_FEATURE_ENTRY_IBPB);
		setup_force_cpu_cap(X86_FEATURE_IBPB_ON_VMEXIT);
		mitigate_smt = true;

		/*
		 * IBPB on entry already obviates the need for
		 * software-based untraining so clear those in case some
		 * other mitigation like SRSO has selected them.
		 */
		setup_clear_cpu_cap(X86_FEATURE_UNRET);
		setup_clear_cpu_cap(X86_FEATURE_RETHUNK);

		/*
		 * There is no need for RSB filling: write_ibpb() ensures
		 * all predictions, including the RSB, are invalidated,
		 * regardless of IBPB implementation.
		 */
		setup_clear_cpu_cap(X86_FEATURE_RSB_VMEXIT);

		break;

	case RETBLEED_MITIGATION_STUFF:
		setup_force_cpu_cap(X86_FEATURE_RETHUNK);
		setup_force_cpu_cap(X86_FEATURE_CALL_DEPTH);

		set_return_thunk(call_depth_return_thunk);
		break;

	default:
		break;
	}

	if (mitigate_smt && !boot_cpu_has(X86_FEATURE_STIBP) &&
	    (retbleed_nosmt || smt_mitigations == SMT_MITIGATIONS_ON))
		cpu_smt_disable(false);
}

#undef pr_fmt
#define pr_fmt(fmt)     "ITS: " fmt

static const char * const its_strings[] = {
	[ITS_MITIGATION_OFF]			= "Vulnerable",
	[ITS_MITIGATION_VMEXIT_ONLY]		= "Mitigation: Vulnerable, KVM: Not affected",
	[ITS_MITIGATION_ALIGNED_THUNKS]		= "Mitigation: Aligned branch/return thunks",
	[ITS_MITIGATION_RETPOLINE_STUFF]	= "Mitigation: Retpolines, Stuffing RSB",
};

static int __init its_parse_cmdline(char *str)
{
	if (!str)
		return -EINVAL;

	if (!IS_ENABLED(CONFIG_MITIGATION_ITS)) {
		pr_err("Mitigation disabled at compile time, ignoring option (%s)", str);
		return 0;
	}

	if (!strcmp(str, "off")) {
		its_mitigation = ITS_MITIGATION_OFF;
	} else if (!strcmp(str, "on")) {
		its_mitigation = ITS_MITIGATION_ALIGNED_THUNKS;
	} else if (!strcmp(str, "force")) {
		its_mitigation = ITS_MITIGATION_ALIGNED_THUNKS;
		setup_force_cpu_bug(X86_BUG_ITS);
	} else if (!strcmp(str, "vmexit")) {
		its_mitigation = ITS_MITIGATION_VMEXIT_ONLY;
	} else if (!strcmp(str, "stuff")) {
		its_mitigation = ITS_MITIGATION_RETPOLINE_STUFF;
	} else {
		pr_err("Ignoring unknown indirect_target_selection option (%s).", str);
	}

	return 0;
}
early_param("indirect_target_selection", its_parse_cmdline);

static void __init its_select_mitigation(void)
{
	if (!boot_cpu_has_bug(X86_BUG_ITS)) {
		its_mitigation = ITS_MITIGATION_OFF;
		return;
	}

	if (its_mitigation == ITS_MITIGATION_AUTO) {
		if (should_mitigate_vuln(X86_BUG_ITS))
			its_mitigation = ITS_MITIGATION_ALIGNED_THUNKS;
		else
			its_mitigation = ITS_MITIGATION_OFF;
	}

	if (its_mitigation == ITS_MITIGATION_OFF)
		return;

	if (!IS_ENABLED(CONFIG_MITIGATION_RETPOLINE) ||
	    !IS_ENABLED(CONFIG_MITIGATION_RETHUNK)) {
		pr_err("WARNING: ITS mitigation depends on retpoline and rethunk support\n");
		its_mitigation = ITS_MITIGATION_OFF;
		return;
	}

	if (IS_ENABLED(CONFIG_DEBUG_FORCE_FUNCTION_ALIGN_64B)) {
		pr_err("WARNING: ITS mitigation is not compatible with CONFIG_DEBUG_FORCE_FUNCTION_ALIGN_64B\n");
		its_mitigation = ITS_MITIGATION_OFF;
		return;
	}

	if (its_mitigation == ITS_MITIGATION_RETPOLINE_STUFF &&
	    !IS_ENABLED(CONFIG_MITIGATION_CALL_DEPTH_TRACKING)) {
		pr_err("RSB stuff mitigation not supported, using default\n");
		its_mitigation = ITS_MITIGATION_ALIGNED_THUNKS;
	}

	if (its_mitigation == ITS_MITIGATION_VMEXIT_ONLY &&
	    !boot_cpu_has_bug(X86_BUG_ITS_NATIVE_ONLY))
		its_mitigation = ITS_MITIGATION_ALIGNED_THUNKS;
}

static void __init its_update_mitigation(void)
{
	if (!boot_cpu_has_bug(X86_BUG_ITS))
		return;

	switch (spectre_v2_enabled) {
	case SPECTRE_V2_NONE:
		if (its_mitigation != ITS_MITIGATION_OFF)
			pr_err("WARNING: Spectre-v2 mitigation is off, disabling ITS\n");
		its_mitigation = ITS_MITIGATION_OFF;
		break;
	case SPECTRE_V2_RETPOLINE:
	case SPECTRE_V2_EIBRS_RETPOLINE:
		/* Retpoline+CDT mitigates ITS */
		if (retbleed_mitigation == RETBLEED_MITIGATION_STUFF)
			its_mitigation = ITS_MITIGATION_RETPOLINE_STUFF;
		break;
	case SPECTRE_V2_LFENCE:
	case SPECTRE_V2_EIBRS_LFENCE:
		pr_err("WARNING: ITS mitigation is not compatible with lfence mitigation\n");
		its_mitigation = ITS_MITIGATION_OFF;
		break;
	default:
		break;
	}

	if (its_mitigation == ITS_MITIGATION_RETPOLINE_STUFF &&
	    !cdt_possible(spectre_v2_enabled))
		its_mitigation = ITS_MITIGATION_ALIGNED_THUNKS;

	pr_info("%s\n", its_strings[its_mitigation]);
}

static void __init its_apply_mitigation(void)
{
	switch (its_mitigation) {
	case ITS_MITIGATION_OFF:
	case ITS_MITIGATION_AUTO:
	case ITS_MITIGATION_VMEXIT_ONLY:
		break;
	case ITS_MITIGATION_ALIGNED_THUNKS:
		if (!boot_cpu_has(X86_FEATURE_RETPOLINE))
			setup_force_cpu_cap(X86_FEATURE_INDIRECT_THUNK_ITS);

		setup_force_cpu_cap(X86_FEATURE_RETHUNK);
		set_return_thunk(its_return_thunk);
		break;
	case ITS_MITIGATION_RETPOLINE_STUFF:
		setup_force_cpu_cap(X86_FEATURE_RETHUNK);
		setup_force_cpu_cap(X86_FEATURE_CALL_DEPTH);
		set_return_thunk(call_depth_return_thunk);
		break;
	}
}

#undef pr_fmt
#define pr_fmt(fmt)	"Transient Scheduler Attacks: " fmt

enum tsa_mitigations {
	TSA_MITIGATION_NONE,
	TSA_MITIGATION_AUTO,
	TSA_MITIGATION_UCODE_NEEDED,
	TSA_MITIGATION_USER_KERNEL,
	TSA_MITIGATION_VM,
	TSA_MITIGATION_FULL,
};

static const char * const tsa_strings[] = {
	[TSA_MITIGATION_NONE]		= "Vulnerable",
	[TSA_MITIGATION_UCODE_NEEDED]	= "Vulnerable: No microcode",
	[TSA_MITIGATION_USER_KERNEL]	= "Mitigation: Clear CPU buffers: user/kernel boundary",
	[TSA_MITIGATION_VM]		= "Mitigation: Clear CPU buffers: VM",
	[TSA_MITIGATION_FULL]		= "Mitigation: Clear CPU buffers",
};

static enum tsa_mitigations tsa_mitigation __ro_after_init =
	IS_ENABLED(CONFIG_MITIGATION_TSA) ? TSA_MITIGATION_AUTO : TSA_MITIGATION_NONE;

static int __init tsa_parse_cmdline(char *str)
{
	if (!str)
		return -EINVAL;

	if (!strcmp(str, "off"))
		tsa_mitigation = TSA_MITIGATION_NONE;
	else if (!strcmp(str, "on"))
		tsa_mitigation = TSA_MITIGATION_FULL;
	else if (!strcmp(str, "user"))
		tsa_mitigation = TSA_MITIGATION_USER_KERNEL;
	else if (!strcmp(str, "vm"))
		tsa_mitigation = TSA_MITIGATION_VM;
	else
		pr_err("Ignoring unknown tsa=%s option.\n", str);

	return 0;
}
early_param("tsa", tsa_parse_cmdline);

static void __init tsa_select_mitigation(void)
{
	if (!boot_cpu_has_bug(X86_BUG_TSA)) {
		tsa_mitigation = TSA_MITIGATION_NONE;
		return;
	}

	if (tsa_mitigation == TSA_MITIGATION_AUTO) {
		bool vm = false, uk = false;

		tsa_mitigation = TSA_MITIGATION_NONE;

		if (cpu_attack_vector_mitigated(CPU_MITIGATE_USER_KERNEL) ||
		    cpu_attack_vector_mitigated(CPU_MITIGATE_USER_USER)) {
			tsa_mitigation = TSA_MITIGATION_USER_KERNEL;
			uk = true;
		}

		if (cpu_attack_vector_mitigated(CPU_MITIGATE_GUEST_HOST) ||
		    cpu_attack_vector_mitigated(CPU_MITIGATE_GUEST_GUEST)) {
			tsa_mitigation = TSA_MITIGATION_VM;
			vm = true;
		}

		if (uk && vm)
			tsa_mitigation = TSA_MITIGATION_FULL;
	}

	if (tsa_mitigation == TSA_MITIGATION_NONE)
		return;

	if (!boot_cpu_has(X86_FEATURE_VERW_CLEAR))
		tsa_mitigation = TSA_MITIGATION_UCODE_NEEDED;

	/*
	 * No need to set verw_clear_cpu_buf_mitigation_selected - it
	 * doesn't fit all cases here and it is not needed because this
	 * is the only VERW-based mitigation on AMD.
	 */
	pr_info("%s\n", tsa_strings[tsa_mitigation]);
}

static void __init tsa_apply_mitigation(void)
{
	switch (tsa_mitigation) {
	case TSA_MITIGATION_USER_KERNEL:
		setup_force_cpu_cap(X86_FEATURE_CLEAR_CPU_BUF);
		break;
	case TSA_MITIGATION_VM:
		setup_force_cpu_cap(X86_FEATURE_CLEAR_CPU_BUF_VM);
		break;
	case TSA_MITIGATION_FULL:
		setup_force_cpu_cap(X86_FEATURE_CLEAR_CPU_BUF);
		setup_force_cpu_cap(X86_FEATURE_CLEAR_CPU_BUF_VM);
		break;
	default:
		break;
	}
}

#undef pr_fmt
#define pr_fmt(fmt)     "Spectre V2 : " fmt

static enum spectre_v2_user_mitigation spectre_v2_user_stibp __ro_after_init =
	SPECTRE_V2_USER_NONE;
static enum spectre_v2_user_mitigation spectre_v2_user_ibpb __ro_after_init =
	SPECTRE_V2_USER_NONE;

#ifdef CONFIG_MITIGATION_RETPOLINE
static bool spectre_v2_bad_module;

bool retpoline_module_ok(bool has_retpoline)
{
	if (spectre_v2_enabled == SPECTRE_V2_NONE || has_retpoline)
		return true;

	pr_err("System may be vulnerable to spectre v2\n");
	spectre_v2_bad_module = true;
	return false;
}

static inline const char *spectre_v2_module_string(void)
{
	return spectre_v2_bad_module ? " - vulnerable module loaded" : "";
}
#else
static inline const char *spectre_v2_module_string(void) { return ""; }
#endif

#define SPECTRE_V2_LFENCE_MSG "WARNING: LFENCE mitigation is not recommended for this CPU, data leaks possible!\n"
#define SPECTRE_V2_EIBRS_EBPF_MSG "WARNING: Unprivileged eBPF is enabled with eIBRS on, data leaks possible via Spectre v2 BHB attacks!\n"
#define SPECTRE_V2_EIBRS_LFENCE_EBPF_SMT_MSG "WARNING: Unprivileged eBPF is enabled with eIBRS+LFENCE mitigation and SMT, data leaks possible via Spectre v2 BHB attacks!\n"
#define SPECTRE_V2_IBRS_PERF_MSG "WARNING: IBRS mitigation selected on Enhanced IBRS CPU, this may cause unnecessary performance loss\n"

#ifdef CONFIG_BPF_SYSCALL
void unpriv_ebpf_notify(int new_state)
{
	if (new_state)
		return;

	/* Unprivileged eBPF is enabled */

	switch (spectre_v2_enabled) {
	case SPECTRE_V2_EIBRS:
		pr_err(SPECTRE_V2_EIBRS_EBPF_MSG);
		break;
	case SPECTRE_V2_EIBRS_LFENCE:
		if (sched_smt_active())
			pr_err(SPECTRE_V2_EIBRS_LFENCE_EBPF_SMT_MSG);
		break;
	default:
		break;
	}
}
#endif

/* The kernel command line selection for spectre v2 */
enum spectre_v2_mitigation_cmd {
	SPECTRE_V2_CMD_NONE,
	SPECTRE_V2_CMD_AUTO,
	SPECTRE_V2_CMD_FORCE,
	SPECTRE_V2_CMD_RETPOLINE,
	SPECTRE_V2_CMD_RETPOLINE_GENERIC,
	SPECTRE_V2_CMD_RETPOLINE_LFENCE,
	SPECTRE_V2_CMD_EIBRS,
	SPECTRE_V2_CMD_EIBRS_RETPOLINE,
	SPECTRE_V2_CMD_EIBRS_LFENCE,
	SPECTRE_V2_CMD_IBRS,
};

static enum spectre_v2_mitigation_cmd spectre_v2_cmd __ro_after_init =
	IS_ENABLED(CONFIG_MITIGATION_SPECTRE_V2) ? SPECTRE_V2_CMD_AUTO : SPECTRE_V2_CMD_NONE;

enum spectre_v2_user_mitigation_cmd {
	SPECTRE_V2_USER_CMD_NONE,
	SPECTRE_V2_USER_CMD_AUTO,
	SPECTRE_V2_USER_CMD_FORCE,
	SPECTRE_V2_USER_CMD_PRCTL,
	SPECTRE_V2_USER_CMD_PRCTL_IBPB,
	SPECTRE_V2_USER_CMD_SECCOMP,
	SPECTRE_V2_USER_CMD_SECCOMP_IBPB,
};

static enum spectre_v2_user_mitigation_cmd spectre_v2_user_cmd __ro_after_init =
	IS_ENABLED(CONFIG_MITIGATION_SPECTRE_V2) ? SPECTRE_V2_USER_CMD_AUTO : SPECTRE_V2_USER_CMD_NONE;

static const char * const spectre_v2_user_strings[] = {
	[SPECTRE_V2_USER_NONE]			= "User space: Vulnerable",
	[SPECTRE_V2_USER_STRICT]		= "User space: Mitigation: STIBP protection",
	[SPECTRE_V2_USER_STRICT_PREFERRED]	= "User space: Mitigation: STIBP always-on protection",
	[SPECTRE_V2_USER_PRCTL]			= "User space: Mitigation: STIBP via prctl",
	[SPECTRE_V2_USER_SECCOMP]		= "User space: Mitigation: STIBP via seccomp and prctl",
};

static int __init spectre_v2_user_parse_cmdline(char *str)
{
	if (!str)
		return -EINVAL;

	if (!strcmp(str, "auto"))
		spectre_v2_user_cmd = SPECTRE_V2_USER_CMD_AUTO;
	else if (!strcmp(str, "off"))
		spectre_v2_user_cmd = SPECTRE_V2_USER_CMD_NONE;
	else if (!strcmp(str, "on"))
		spectre_v2_user_cmd = SPECTRE_V2_USER_CMD_FORCE;
	else if (!strcmp(str, "prctl"))
		spectre_v2_user_cmd = SPECTRE_V2_USER_CMD_PRCTL;
	else if (!strcmp(str, "prctl,ibpb"))
		spectre_v2_user_cmd = SPECTRE_V2_USER_CMD_PRCTL_IBPB;
	else if (!strcmp(str, "seccomp"))
		spectre_v2_user_cmd = SPECTRE_V2_USER_CMD_SECCOMP;
	else if (!strcmp(str, "seccomp,ibpb"))
		spectre_v2_user_cmd = SPECTRE_V2_USER_CMD_SECCOMP_IBPB;
	else
		pr_err("Ignoring unknown spectre_v2_user option (%s).", str);

	return 0;
}
early_param("spectre_v2_user", spectre_v2_user_parse_cmdline);

static inline bool spectre_v2_in_ibrs_mode(enum spectre_v2_mitigation mode)
{
	return spectre_v2_in_eibrs_mode(mode) || mode == SPECTRE_V2_IBRS;
}

static void __init spectre_v2_user_select_mitigation(void)
{
	if (!boot_cpu_has(X86_FEATURE_IBPB) && !boot_cpu_has(X86_FEATURE_STIBP))
		return;

	switch (spectre_v2_user_cmd) {
	case SPECTRE_V2_USER_CMD_NONE:
		return;
	case SPECTRE_V2_USER_CMD_FORCE:
		spectre_v2_user_ibpb  = SPECTRE_V2_USER_STRICT;
		spectre_v2_user_stibp = SPECTRE_V2_USER_STRICT;
		break;
	case SPECTRE_V2_USER_CMD_AUTO:
		if (!should_mitigate_vuln(X86_BUG_SPECTRE_V2_USER))
			break;
		spectre_v2_user_ibpb = SPECTRE_V2_USER_PRCTL;
		if (smt_mitigations == SMT_MITIGATIONS_OFF)
			break;
		spectre_v2_user_stibp = SPECTRE_V2_USER_PRCTL;
		break;
	case SPECTRE_V2_USER_CMD_PRCTL:
		spectre_v2_user_ibpb  = SPECTRE_V2_USER_PRCTL;
		spectre_v2_user_stibp = SPECTRE_V2_USER_PRCTL;
		break;
	case SPECTRE_V2_USER_CMD_PRCTL_IBPB:
		spectre_v2_user_ibpb  = SPECTRE_V2_USER_STRICT;
		spectre_v2_user_stibp = SPECTRE_V2_USER_PRCTL;
		break;
	case SPECTRE_V2_USER_CMD_SECCOMP:
		if (IS_ENABLED(CONFIG_SECCOMP))
			spectre_v2_user_ibpb = SPECTRE_V2_USER_SECCOMP;
		else
			spectre_v2_user_ibpb = SPECTRE_V2_USER_PRCTL;
		spectre_v2_user_stibp = spectre_v2_user_ibpb;
		break;
	case SPECTRE_V2_USER_CMD_SECCOMP_IBPB:
		spectre_v2_user_ibpb = SPECTRE_V2_USER_STRICT;
		if (IS_ENABLED(CONFIG_SECCOMP))
			spectre_v2_user_stibp = SPECTRE_V2_USER_SECCOMP;
		else
			spectre_v2_user_stibp = SPECTRE_V2_USER_PRCTL;
		break;
	}

	/*
	 * At this point, an STIBP mode other than "off" has been set.
	 * If STIBP support is not being forced, check if STIBP always-on
	 * is preferred.
	 */
	if ((spectre_v2_user_stibp == SPECTRE_V2_USER_PRCTL ||
	     spectre_v2_user_stibp == SPECTRE_V2_USER_SECCOMP) &&
	    boot_cpu_has(X86_FEATURE_AMD_STIBP_ALWAYS_ON))
		spectre_v2_user_stibp = SPECTRE_V2_USER_STRICT_PREFERRED;

	if (!boot_cpu_has(X86_FEATURE_IBPB))
		spectre_v2_user_ibpb = SPECTRE_V2_USER_NONE;

	if (!boot_cpu_has(X86_FEATURE_STIBP))
		spectre_v2_user_stibp = SPECTRE_V2_USER_NONE;
}

static void __init spectre_v2_user_update_mitigation(void)
{
	if (!boot_cpu_has(X86_FEATURE_IBPB) && !boot_cpu_has(X86_FEATURE_STIBP))
		return;

	/* The spectre_v2 cmd line can override spectre_v2_user options */
	if (spectre_v2_cmd == SPECTRE_V2_CMD_NONE) {
		spectre_v2_user_ibpb = SPECTRE_V2_USER_NONE;
		spectre_v2_user_stibp = SPECTRE_V2_USER_NONE;
	} else if (spectre_v2_cmd == SPECTRE_V2_CMD_FORCE) {
		spectre_v2_user_ibpb = SPECTRE_V2_USER_STRICT;
		spectre_v2_user_stibp = SPECTRE_V2_USER_STRICT;
	}

	/*
	 * If no STIBP, Intel enhanced IBRS is enabled, or SMT impossible, STIBP
	 * is not required.
	 *
	 * Intel's Enhanced IBRS also protects against cross-thread branch target
	 * injection in user-mode as the IBRS bit remains always set which
	 * implicitly enables cross-thread protections.  However, in legacy IBRS
	 * mode, the IBRS bit is set only on kernel entry and cleared on return
	 * to userspace.  AMD Automatic IBRS also does not protect userspace.
	 * These modes therefore disable the implicit cross-thread protection,
	 * so allow for STIBP to be selected in those cases.
	 */
	if (!boot_cpu_has(X86_FEATURE_STIBP) ||
	    !cpu_smt_possible() ||
	    (spectre_v2_in_eibrs_mode(spectre_v2_enabled) &&
	     !boot_cpu_has(X86_FEATURE_AUTOIBRS))) {
		spectre_v2_user_stibp = SPECTRE_V2_USER_NONE;
		return;
	}

	if (spectre_v2_user_stibp != SPECTRE_V2_USER_NONE &&
	    (retbleed_mitigation == RETBLEED_MITIGATION_UNRET ||
	     retbleed_mitigation == RETBLEED_MITIGATION_IBPB)) {
		if (spectre_v2_user_stibp != SPECTRE_V2_USER_STRICT &&
		    spectre_v2_user_stibp != SPECTRE_V2_USER_STRICT_PREFERRED)
			pr_info("Selecting STIBP always-on mode to complement retbleed mitigation\n");
		spectre_v2_user_stibp = SPECTRE_V2_USER_STRICT_PREFERRED;
	}
	pr_info("%s\n", spectre_v2_user_strings[spectre_v2_user_stibp]);
}

static void __init spectre_v2_user_apply_mitigation(void)
{
	/* Initialize Indirect Branch Prediction Barrier */
	if (spectre_v2_user_ibpb != SPECTRE_V2_USER_NONE) {
		static_branch_enable(&switch_vcpu_ibpb);

		switch (spectre_v2_user_ibpb) {
		case SPECTRE_V2_USER_STRICT:
			static_branch_enable(&switch_mm_always_ibpb);
			break;
		case SPECTRE_V2_USER_PRCTL:
		case SPECTRE_V2_USER_SECCOMP:
			static_branch_enable(&switch_mm_cond_ibpb);
			break;
		default:
			break;
		}

		pr_info("mitigation: Enabling %s Indirect Branch Prediction Barrier\n",
			static_key_enabled(&switch_mm_always_ibpb) ?
			"always-on" : "conditional");
	}
}

static const char * const spectre_v2_strings[] = {
	[SPECTRE_V2_NONE]			= "Vulnerable",
	[SPECTRE_V2_RETPOLINE]			= "Mitigation: Retpolines",
	[SPECTRE_V2_LFENCE]			= "Vulnerable: LFENCE",
	[SPECTRE_V2_EIBRS]			= "Mitigation: Enhanced / Automatic IBRS",
	[SPECTRE_V2_EIBRS_LFENCE]		= "Mitigation: Enhanced / Automatic IBRS + LFENCE",
	[SPECTRE_V2_EIBRS_RETPOLINE]		= "Mitigation: Enhanced / Automatic IBRS + Retpolines",
	[SPECTRE_V2_IBRS]			= "Mitigation: IBRS",
};

static bool nospectre_v2 __ro_after_init;

static int __init nospectre_v2_parse_cmdline(char *str)
{
	nospectre_v2 = true;
	spectre_v2_cmd = SPECTRE_V2_CMD_NONE;
	return 0;
}
early_param("nospectre_v2", nospectre_v2_parse_cmdline);

static int __init spectre_v2_parse_cmdline(char *str)
{
	if (!str)
		return -EINVAL;

	if (nospectre_v2)
		return 0;

	if (!strcmp(str, "off")) {
		spectre_v2_cmd = SPECTRE_V2_CMD_NONE;
	} else if (!strcmp(str, "on")) {
		spectre_v2_cmd = SPECTRE_V2_CMD_FORCE;
		setup_force_cpu_bug(X86_BUG_SPECTRE_V2);
		setup_force_cpu_bug(X86_BUG_SPECTRE_V2_USER);
	} else if (!strcmp(str, "retpoline")) {
		spectre_v2_cmd = SPECTRE_V2_CMD_RETPOLINE;
	} else if (!strcmp(str, "retpoline,amd") ||
		 !strcmp(str, "retpoline,lfence")) {
		spectre_v2_cmd = SPECTRE_V2_CMD_RETPOLINE_LFENCE;
	} else if (!strcmp(str, "retpoline,generic")) {
		spectre_v2_cmd = SPECTRE_V2_CMD_RETPOLINE_GENERIC;
	} else if (!strcmp(str, "eibrs")) {
		spectre_v2_cmd = SPECTRE_V2_CMD_EIBRS;
	} else if (!strcmp(str, "eibrs,lfence")) {
		spectre_v2_cmd = SPECTRE_V2_CMD_EIBRS_LFENCE;
	} else if (!strcmp(str, "eibrs,retpoline")) {
		spectre_v2_cmd = SPECTRE_V2_CMD_EIBRS_RETPOLINE;
	} else if (!strcmp(str, "auto")) {
		spectre_v2_cmd = SPECTRE_V2_CMD_AUTO;
	} else if (!strcmp(str, "ibrs")) {
		spectre_v2_cmd = SPECTRE_V2_CMD_IBRS;
	} else {
		pr_err("Ignoring unknown spectre_v2 option (%s).", str);
	}

	return 0;
}
early_param("spectre_v2", spectre_v2_parse_cmdline);

static enum spectre_v2_mitigation __init spectre_v2_select_retpoline(void)
{
	if (!IS_ENABLED(CONFIG_MITIGATION_RETPOLINE)) {
		pr_err("Kernel not compiled with retpoline; no mitigation available!");
		return SPECTRE_V2_NONE;
	}

	return SPECTRE_V2_RETPOLINE;
}

static bool __ro_after_init rrsba_disabled;

/* Disable in-kernel use of non-RSB RET predictors */
static void __init spec_ctrl_disable_kernel_rrsba(void)
{
	if (rrsba_disabled)
		return;

	if (!(x86_arch_cap_msr & ARCH_CAP_RRSBA)) {
		rrsba_disabled = true;
		return;
	}

	if (!boot_cpu_has(X86_FEATURE_RRSBA_CTRL))
		return;

	x86_spec_ctrl_base |= SPEC_CTRL_RRSBA_DIS_S;
	update_spec_ctrl(x86_spec_ctrl_base);
	rrsba_disabled = true;
}

static void __init spectre_v2_select_rsb_mitigation(enum spectre_v2_mitigation mode)
{
	/*
	 * WARNING! There are many subtleties to consider when changing *any*
	 * code related to RSB-related mitigations.  Before doing so, carefully
	 * read the following document, and update if necessary:
	 *
	 *   Documentation/admin-guide/hw-vuln/rsb.rst
	 *
	 * In an overly simplified nutshell:
	 *
	 *   - User->user RSB attacks are conditionally mitigated during
	 *     context switches by cond_mitigation -> write_ibpb().
	 *
	 *   - User->kernel and guest->host attacks are mitigated by eIBRS or
	 *     RSB filling.
	 *
	 *     Though, depending on config, note that other alternative
	 *     mitigations may end up getting used instead, e.g., IBPB on
	 *     entry/vmexit, call depth tracking, or return thunks.
	 */

	switch (mode) {
	case SPECTRE_V2_NONE:
		break;

	case SPECTRE_V2_EIBRS:
	case SPECTRE_V2_EIBRS_LFENCE:
	case SPECTRE_V2_EIBRS_RETPOLINE:
		if (boot_cpu_has_bug(X86_BUG_EIBRS_PBRSB)) {
			pr_info("Spectre v2 / PBRSB-eIBRS: Retire a single CALL on VMEXIT\n");
			setup_force_cpu_cap(X86_FEATURE_RSB_VMEXIT_LITE);
		}
		break;

	case SPECTRE_V2_RETPOLINE:
	case SPECTRE_V2_LFENCE:
	case SPECTRE_V2_IBRS:
		pr_info("Spectre v2 / SpectreRSB: Filling RSB on context switch and VMEXIT\n");
		setup_force_cpu_cap(X86_FEATURE_RSB_CTXSW);
		setup_force_cpu_cap(X86_FEATURE_RSB_VMEXIT);
		break;

	default:
		pr_warn_once("Unknown Spectre v2 mode, disabling RSB mitigation\n");
		dump_stack();
		break;
	}
}

/*
 * Set BHI_DIS_S to prevent indirect branches in kernel to be influenced by
 * branch history in userspace. Not needed if BHI_NO is set.
 */
static bool __init spec_ctrl_bhi_dis(void)
{
	if (!boot_cpu_has(X86_FEATURE_BHI_CTRL))
		return false;

	x86_spec_ctrl_base |= SPEC_CTRL_BHI_DIS_S;
	update_spec_ctrl(x86_spec_ctrl_base);
	setup_force_cpu_cap(X86_FEATURE_CLEAR_BHB_HW);

	return true;
}

enum bhi_mitigations {
	BHI_MITIGATION_OFF,
	BHI_MITIGATION_AUTO,
	BHI_MITIGATION_ON,
	BHI_MITIGATION_VMEXIT_ONLY,
};

static enum bhi_mitigations bhi_mitigation __ro_after_init =
	IS_ENABLED(CONFIG_MITIGATION_SPECTRE_BHI) ? BHI_MITIGATION_AUTO : BHI_MITIGATION_OFF;

static int __init spectre_bhi_parse_cmdline(char *str)
{
	if (!str)
		return -EINVAL;

	if (!strcmp(str, "off"))
		bhi_mitigation = BHI_MITIGATION_OFF;
	else if (!strcmp(str, "on"))
		bhi_mitigation = BHI_MITIGATION_ON;
	else if (!strcmp(str, "vmexit"))
		bhi_mitigation = BHI_MITIGATION_VMEXIT_ONLY;
	else
		pr_err("Ignoring unknown spectre_bhi option (%s)", str);

	return 0;
}
early_param("spectre_bhi", spectre_bhi_parse_cmdline);

static void __init bhi_select_mitigation(void)
{
	if (!boot_cpu_has(X86_BUG_BHI))
		bhi_mitigation = BHI_MITIGATION_OFF;

	if (bhi_mitigation != BHI_MITIGATION_AUTO)
		return;

	if (cpu_attack_vector_mitigated(CPU_MITIGATE_GUEST_HOST)) {
		if (cpu_attack_vector_mitigated(CPU_MITIGATE_USER_KERNEL))
			bhi_mitigation = BHI_MITIGATION_ON;
		else
			bhi_mitigation = BHI_MITIGATION_VMEXIT_ONLY;
	} else {
		bhi_mitigation = BHI_MITIGATION_OFF;
	}
}

static void __init bhi_update_mitigation(void)
{
	if (spectre_v2_cmd == SPECTRE_V2_CMD_NONE)
		bhi_mitigation = BHI_MITIGATION_OFF;
}

static void __init bhi_apply_mitigation(void)
{
	if (bhi_mitigation == BHI_MITIGATION_OFF)
		return;

	/* Retpoline mitigates against BHI unless the CPU has RRSBA behavior */
	if (boot_cpu_has(X86_FEATURE_RETPOLINE) &&
	    !boot_cpu_has(X86_FEATURE_RETPOLINE_LFENCE)) {
		spec_ctrl_disable_kernel_rrsba();
		if (rrsba_disabled)
			return;
	}

	if (!IS_ENABLED(CONFIG_X86_64))
		return;

	/* Mitigate in hardware if supported */
	if (spec_ctrl_bhi_dis())
		return;

	if (bhi_mitigation == BHI_MITIGATION_VMEXIT_ONLY) {
		pr_info("Spectre BHI mitigation: SW BHB clearing on VM exit only\n");
		setup_force_cpu_cap(X86_FEATURE_CLEAR_BHB_VMEXIT);
		return;
	}

	pr_info("Spectre BHI mitigation: SW BHB clearing on syscall and VM exit\n");
	setup_force_cpu_cap(X86_FEATURE_CLEAR_BHB_LOOP);
	setup_force_cpu_cap(X86_FEATURE_CLEAR_BHB_VMEXIT);
}

static void __init spectre_v2_select_mitigation(void)
{
	if ((spectre_v2_cmd == SPECTRE_V2_CMD_RETPOLINE ||
	     spectre_v2_cmd == SPECTRE_V2_CMD_RETPOLINE_LFENCE ||
	     spectre_v2_cmd == SPECTRE_V2_CMD_RETPOLINE_GENERIC ||
	     spectre_v2_cmd == SPECTRE_V2_CMD_EIBRS_LFENCE ||
	     spectre_v2_cmd == SPECTRE_V2_CMD_EIBRS_RETPOLINE) &&
	    !IS_ENABLED(CONFIG_MITIGATION_RETPOLINE)) {
		pr_err("RETPOLINE selected but not compiled in. Switching to AUTO select\n");
		spectre_v2_cmd = SPECTRE_V2_CMD_AUTO;
	}

	if ((spectre_v2_cmd == SPECTRE_V2_CMD_EIBRS ||
	     spectre_v2_cmd == SPECTRE_V2_CMD_EIBRS_LFENCE ||
	     spectre_v2_cmd == SPECTRE_V2_CMD_EIBRS_RETPOLINE) &&
	    !boot_cpu_has(X86_FEATURE_IBRS_ENHANCED)) {
		pr_err("EIBRS selected but CPU doesn't have Enhanced or Automatic IBRS. Switching to AUTO select\n");
		spectre_v2_cmd = SPECTRE_V2_CMD_AUTO;
	}

	if ((spectre_v2_cmd == SPECTRE_V2_CMD_RETPOLINE_LFENCE ||
	     spectre_v2_cmd == SPECTRE_V2_CMD_EIBRS_LFENCE) &&
	    !boot_cpu_has(X86_FEATURE_LFENCE_RDTSC)) {
		pr_err("LFENCE selected, but CPU doesn't have a serializing LFENCE. Switching to AUTO select\n");
		spectre_v2_cmd = SPECTRE_V2_CMD_AUTO;
	}

	if (spectre_v2_cmd == SPECTRE_V2_CMD_IBRS && !IS_ENABLED(CONFIG_MITIGATION_IBRS_ENTRY)) {
		pr_err("IBRS selected but not compiled in. Switching to AUTO select\n");
		spectre_v2_cmd = SPECTRE_V2_CMD_AUTO;
	}

	if (spectre_v2_cmd == SPECTRE_V2_CMD_IBRS && boot_cpu_data.x86_vendor != X86_VENDOR_INTEL) {
		pr_err("IBRS selected but not Intel CPU. Switching to AUTO select\n");
		spectre_v2_cmd = SPECTRE_V2_CMD_AUTO;
	}

	if (spectre_v2_cmd == SPECTRE_V2_CMD_IBRS && !boot_cpu_has(X86_FEATURE_IBRS)) {
		pr_err("IBRS selected but CPU doesn't have IBRS. Switching to AUTO select\n");
		spectre_v2_cmd = SPECTRE_V2_CMD_AUTO;
	}

	if (spectre_v2_cmd == SPECTRE_V2_CMD_IBRS && cpu_feature_enabled(X86_FEATURE_XENPV)) {
		pr_err("IBRS selected but running as XenPV guest. Switching to AUTO select\n");
		spectre_v2_cmd = SPECTRE_V2_CMD_AUTO;
	}

	if (!boot_cpu_has_bug(X86_BUG_SPECTRE_V2)) {
		spectre_v2_cmd = SPECTRE_V2_CMD_NONE;
		return;
	}

	switch (spectre_v2_cmd) {
	case SPECTRE_V2_CMD_NONE:
		return;

	case SPECTRE_V2_CMD_AUTO:
		if (!should_mitigate_vuln(X86_BUG_SPECTRE_V2))
			break;
		fallthrough;
	case SPECTRE_V2_CMD_FORCE:
		if (boot_cpu_has(X86_FEATURE_IBRS_ENHANCED)) {
			spectre_v2_enabled = SPECTRE_V2_EIBRS;
			break;
		}

		spectre_v2_enabled = spectre_v2_select_retpoline();
		break;

	case SPECTRE_V2_CMD_RETPOLINE_LFENCE:
		pr_err(SPECTRE_V2_LFENCE_MSG);
		spectre_v2_enabled = SPECTRE_V2_LFENCE;
		break;

	case SPECTRE_V2_CMD_RETPOLINE_GENERIC:
		spectre_v2_enabled = SPECTRE_V2_RETPOLINE;
		break;

	case SPECTRE_V2_CMD_RETPOLINE:
		spectre_v2_enabled = spectre_v2_select_retpoline();
		break;

	case SPECTRE_V2_CMD_IBRS:
		spectre_v2_enabled = SPECTRE_V2_IBRS;
		break;

	case SPECTRE_V2_CMD_EIBRS:
		spectre_v2_enabled = SPECTRE_V2_EIBRS;
		break;

	case SPECTRE_V2_CMD_EIBRS_LFENCE:
		spectre_v2_enabled = SPECTRE_V2_EIBRS_LFENCE;
		break;

	case SPECTRE_V2_CMD_EIBRS_RETPOLINE:
		spectre_v2_enabled = SPECTRE_V2_EIBRS_RETPOLINE;
		break;
	}
}

static void __init spectre_v2_update_mitigation(void)
{
	if (spectre_v2_cmd == SPECTRE_V2_CMD_AUTO &&
	    !spectre_v2_in_eibrs_mode(spectre_v2_enabled)) {
		if (IS_ENABLED(CONFIG_MITIGATION_IBRS_ENTRY) &&
		    boot_cpu_has_bug(X86_BUG_RETBLEED) &&
		    retbleed_mitigation != RETBLEED_MITIGATION_NONE &&
		    retbleed_mitigation != RETBLEED_MITIGATION_STUFF &&
		    boot_cpu_has(X86_FEATURE_IBRS) &&
		    boot_cpu_data.x86_vendor == X86_VENDOR_INTEL) {
			spectre_v2_enabled = SPECTRE_V2_IBRS;
		}
	}

	if (boot_cpu_has_bug(X86_BUG_SPECTRE_V2))
		pr_info("%s\n", spectre_v2_strings[spectre_v2_enabled]);
}

static void __init spectre_v2_apply_mitigation(void)
{
	if (spectre_v2_enabled == SPECTRE_V2_EIBRS && unprivileged_ebpf_enabled())
		pr_err(SPECTRE_V2_EIBRS_EBPF_MSG);

	if (spectre_v2_in_ibrs_mode(spectre_v2_enabled)) {
		if (boot_cpu_has(X86_FEATURE_AUTOIBRS)) {
			msr_set_bit(MSR_EFER, _EFER_AUTOIBRS);
		} else {
			x86_spec_ctrl_base |= SPEC_CTRL_IBRS;
			update_spec_ctrl(x86_spec_ctrl_base);
		}
	}

	switch (spectre_v2_enabled) {
	case SPECTRE_V2_NONE:
		return;

	case SPECTRE_V2_EIBRS:
		break;

	case SPECTRE_V2_IBRS:
		setup_force_cpu_cap(X86_FEATURE_KERNEL_IBRS);
		if (boot_cpu_has(X86_FEATURE_IBRS_ENHANCED))
			pr_warn(SPECTRE_V2_IBRS_PERF_MSG);
		break;

	case SPECTRE_V2_LFENCE:
	case SPECTRE_V2_EIBRS_LFENCE:
		setup_force_cpu_cap(X86_FEATURE_RETPOLINE_LFENCE);
		fallthrough;

	case SPECTRE_V2_RETPOLINE:
	case SPECTRE_V2_EIBRS_RETPOLINE:
		setup_force_cpu_cap(X86_FEATURE_RETPOLINE);
		break;
	}

	/*
	 * Disable alternate RSB predictions in kernel when indirect CALLs and
	 * JMPs gets protection against BHI and Intramode-BTI, but RET
	 * prediction from a non-RSB predictor is still a risk.
	 */
	if (spectre_v2_enabled == SPECTRE_V2_EIBRS_LFENCE ||
	    spectre_v2_enabled == SPECTRE_V2_EIBRS_RETPOLINE ||
	    spectre_v2_enabled == SPECTRE_V2_RETPOLINE)
		spec_ctrl_disable_kernel_rrsba();

	spectre_v2_select_rsb_mitigation(spectre_v2_enabled);

	/*
	 * Retpoline protects the kernel, but doesn't protect firmware.  IBRS
	 * and Enhanced IBRS protect firmware too, so enable IBRS around
	 * firmware calls only when IBRS / Enhanced / Automatic IBRS aren't
	 * otherwise enabled.
	 *
	 * Use "spectre_v2_enabled" to check Enhanced IBRS instead of
	 * boot_cpu_has(), because the user might select retpoline on the kernel
	 * command line and if the CPU supports Enhanced IBRS, kernel might
	 * un-intentionally not enable IBRS around firmware calls.
	 */
	if (boot_cpu_has_bug(X86_BUG_RETBLEED) &&
	    boot_cpu_has(X86_FEATURE_IBPB) &&
	    (boot_cpu_data.x86_vendor == X86_VENDOR_AMD ||
	     boot_cpu_data.x86_vendor == X86_VENDOR_HYGON)) {

		if (retbleed_mitigation != RETBLEED_MITIGATION_IBPB) {
			setup_force_cpu_cap(X86_FEATURE_USE_IBPB_FW);
			pr_info("Enabling Speculation Barrier for firmware calls\n");
		}

	} else if (boot_cpu_has(X86_FEATURE_IBRS) &&
		   !spectre_v2_in_ibrs_mode(spectre_v2_enabled)) {
		setup_force_cpu_cap(X86_FEATURE_USE_IBRS_FW);
		pr_info("Enabling Restricted Speculation for firmware calls\n");
	}
}

static void update_stibp_msr(void * __unused)
{
	u64 val = spec_ctrl_current() | (x86_spec_ctrl_base & SPEC_CTRL_STIBP);
	update_spec_ctrl(val);
}

/* Update x86_spec_ctrl_base in case SMT state changed. */
static void update_stibp_strict(void)
{
	u64 mask = x86_spec_ctrl_base & ~SPEC_CTRL_STIBP;

	if (sched_smt_active())
		mask |= SPEC_CTRL_STIBP;

	if (mask == x86_spec_ctrl_base)
		return;

	pr_info("Update user space SMT mitigation: STIBP %s\n",
		mask & SPEC_CTRL_STIBP ? "always-on" : "off");
	x86_spec_ctrl_base = mask;
	on_each_cpu(update_stibp_msr, NULL, 1);
}

/* Update the static key controlling the evaluation of TIF_SPEC_IB */
static void update_indir_branch_cond(void)
{
	if (sched_smt_active())
		static_branch_enable(&switch_to_cond_stibp);
	else
		static_branch_disable(&switch_to_cond_stibp);
}

#undef pr_fmt
#define pr_fmt(fmt) fmt

/* Update the static key controlling the MDS CPU buffer clear in idle */
static void update_mds_branch_idle(void)
{
	/*
	 * Enable the idle clearing if SMT is active on CPUs which are
	 * affected only by MSBDS and not any other MDS variant.
	 *
	 * The other variants cannot be mitigated when SMT is enabled, so
	 * clearing the buffers on idle just to prevent the Store Buffer
	 * repartitioning leak would be a window dressing exercise.
	 */
	if (!boot_cpu_has_bug(X86_BUG_MSBDS_ONLY))
		return;

	if (sched_smt_active()) {
		static_branch_enable(&cpu_buf_idle_clear);
	} else if (mmio_mitigation == MMIO_MITIGATION_OFF ||
		   (x86_arch_cap_msr & ARCH_CAP_FBSDP_NO)) {
		static_branch_disable(&cpu_buf_idle_clear);
	}
}

#undef pr_fmt
#define pr_fmt(fmt)	"Speculative Store Bypass: " fmt

static enum ssb_mitigation ssb_mode __ro_after_init =
	IS_ENABLED(CONFIG_MITIGATION_SSB) ? SPEC_STORE_BYPASS_AUTO : SPEC_STORE_BYPASS_NONE;

static const char * const ssb_strings[] = {
	[SPEC_STORE_BYPASS_NONE]	= "Vulnerable",
	[SPEC_STORE_BYPASS_DISABLE]	= "Mitigation: Speculative Store Bypass disabled",
	[SPEC_STORE_BYPASS_PRCTL]	= "Mitigation: Speculative Store Bypass disabled via prctl",
	[SPEC_STORE_BYPASS_SECCOMP]	= "Mitigation: Speculative Store Bypass disabled via prctl and seccomp",
};

static bool nossb __ro_after_init;

static int __init nossb_parse_cmdline(char *str)
{
	nossb = true;
	ssb_mode = SPEC_STORE_BYPASS_NONE;
	return 0;
}
early_param("nospec_store_bypass_disable", nossb_parse_cmdline);

static int __init ssb_parse_cmdline(char *str)
{
	if (!str)
		return -EINVAL;

	if (nossb)
		return 0;

	if (!strcmp(str, "auto"))
		ssb_mode = SPEC_STORE_BYPASS_AUTO;
	else if (!strcmp(str, "on"))
		ssb_mode = SPEC_STORE_BYPASS_DISABLE;
	else if (!strcmp(str, "off"))
		ssb_mode = SPEC_STORE_BYPASS_NONE;
	else if (!strcmp(str, "prctl"))
		ssb_mode = SPEC_STORE_BYPASS_PRCTL;
	else if (!strcmp(str, "seccomp"))
		ssb_mode = IS_ENABLED(CONFIG_SECCOMP) ?
			SPEC_STORE_BYPASS_SECCOMP : SPEC_STORE_BYPASS_PRCTL;
	else
		pr_err("Ignoring unknown spec_store_bypass_disable option (%s).\n",
			str);

	return 0;
}
early_param("spec_store_bypass_disable", ssb_parse_cmdline);

static void __init ssb_select_mitigation(void)
{
	if (!boot_cpu_has_bug(X86_BUG_SPEC_STORE_BYPASS)) {
		ssb_mode = SPEC_STORE_BYPASS_NONE;
		return;
	}

	if (ssb_mode == SPEC_STORE_BYPASS_AUTO) {
		if (should_mitigate_vuln(X86_BUG_SPEC_STORE_BYPASS))
			ssb_mode = SPEC_STORE_BYPASS_PRCTL;
		else
			ssb_mode = SPEC_STORE_BYPASS_NONE;
	}

	if (!boot_cpu_has(X86_FEATURE_SSBD))
		ssb_mode = SPEC_STORE_BYPASS_NONE;

	pr_info("%s\n", ssb_strings[ssb_mode]);
}

static void __init ssb_apply_mitigation(void)
{
	/*
	 * We have three CPU feature flags that are in play here:
	 *  - X86_BUG_SPEC_STORE_BYPASS - CPU is susceptible.
	 *  - X86_FEATURE_SSBD - CPU is able to turn off speculative store bypass
	 *  - X86_FEATURE_SPEC_STORE_BYPASS_DISABLE - engage the mitigation
	 */
	if (ssb_mode == SPEC_STORE_BYPASS_DISABLE) {
		setup_force_cpu_cap(X86_FEATURE_SPEC_STORE_BYPASS_DISABLE);
		/*
		 * Intel uses the SPEC CTRL MSR Bit(2) for this, while AMD may
		 * use a completely different MSR and bit dependent on family.
		 */
		if (!static_cpu_has(X86_FEATURE_SPEC_CTRL_SSBD) &&
		    !static_cpu_has(X86_FEATURE_AMD_SSBD)) {
			x86_amd_ssb_disable();
		} else {
			x86_spec_ctrl_base |= SPEC_CTRL_SSBD;
			update_spec_ctrl(x86_spec_ctrl_base);
		}
	}
}

#undef pr_fmt
#define pr_fmt(fmt)     "Speculation prctl: " fmt

static void task_update_spec_tif(struct task_struct *tsk)
{
	/* Force the update of the real TIF bits */
	set_tsk_thread_flag(tsk, TIF_SPEC_FORCE_UPDATE);

	/*
	 * Immediately update the speculation control MSRs for the current
	 * task, but for a non-current task delay setting the CPU
	 * mitigation until it is scheduled next.
	 *
	 * This can only happen for SECCOMP mitigation. For PRCTL it's
	 * always the current task.
	 */
	if (tsk == current)
		speculation_ctrl_update_current();
}

static int l1d_flush_prctl_set(struct task_struct *task, unsigned long ctrl)
{

	if (!static_branch_unlikely(&switch_mm_cond_l1d_flush))
		return -EPERM;

	switch (ctrl) {
	case PR_SPEC_ENABLE:
		set_ti_thread_flag(&task->thread_info, TIF_SPEC_L1D_FLUSH);
		return 0;
	case PR_SPEC_DISABLE:
		clear_ti_thread_flag(&task->thread_info, TIF_SPEC_L1D_FLUSH);
		return 0;
	default:
		return -ERANGE;
	}
}

static int ssb_prctl_set(struct task_struct *task, unsigned long ctrl)
{
	if (ssb_mode != SPEC_STORE_BYPASS_PRCTL &&
	    ssb_mode != SPEC_STORE_BYPASS_SECCOMP)
		return -ENXIO;

	switch (ctrl) {
	case PR_SPEC_ENABLE:
		/* If speculation is force disabled, enable is not allowed */
		if (task_spec_ssb_force_disable(task))
			return -EPERM;
		task_clear_spec_ssb_disable(task);
		task_clear_spec_ssb_noexec(task);
		task_update_spec_tif(task);
		break;
	case PR_SPEC_DISABLE:
		task_set_spec_ssb_disable(task);
		task_clear_spec_ssb_noexec(task);
		task_update_spec_tif(task);
		break;
	case PR_SPEC_FORCE_DISABLE:
		task_set_spec_ssb_disable(task);
		task_set_spec_ssb_force_disable(task);
		task_clear_spec_ssb_noexec(task);
		task_update_spec_tif(task);
		break;
	case PR_SPEC_DISABLE_NOEXEC:
		if (task_spec_ssb_force_disable(task))
			return -EPERM;
		task_set_spec_ssb_disable(task);
		task_set_spec_ssb_noexec(task);
		task_update_spec_tif(task);
		break;
	default:
		return -ERANGE;
	}
	return 0;
}

static bool is_spec_ib_user_controlled(void)
{
	return spectre_v2_user_ibpb == SPECTRE_V2_USER_PRCTL ||
		spectre_v2_user_ibpb == SPECTRE_V2_USER_SECCOMP ||
		spectre_v2_user_stibp == SPECTRE_V2_USER_PRCTL ||
		spectre_v2_user_stibp == SPECTRE_V2_USER_SECCOMP;
}

static int ib_prctl_set(struct task_struct *task, unsigned long ctrl)
{
	switch (ctrl) {
	case PR_SPEC_ENABLE:
		if (spectre_v2_user_ibpb == SPECTRE_V2_USER_NONE &&
		    spectre_v2_user_stibp == SPECTRE_V2_USER_NONE)
			return 0;

		/*
		 * With strict mode for both IBPB and STIBP, the instruction
		 * code paths avoid checking this task flag and instead,
		 * unconditionally run the instruction. However, STIBP and IBPB
		 * are independent and either can be set to conditionally
		 * enabled regardless of the mode of the other.
		 *
		 * If either is set to conditional, allow the task flag to be
		 * updated, unless it was force-disabled by a previous prctl
		 * call. Currently, this is possible on an AMD CPU which has the
		 * feature X86_FEATURE_AMD_STIBP_ALWAYS_ON. In this case, if the
		 * kernel is booted with 'spectre_v2_user=seccomp', then
		 * spectre_v2_user_ibpb == SPECTRE_V2_USER_SECCOMP and
		 * spectre_v2_user_stibp == SPECTRE_V2_USER_STRICT_PREFERRED.
		 */
		if (!is_spec_ib_user_controlled() ||
		    task_spec_ib_force_disable(task))
			return -EPERM;

		task_clear_spec_ib_disable(task);
		task_update_spec_tif(task);
		break;
	case PR_SPEC_DISABLE:
	case PR_SPEC_FORCE_DISABLE:
		/*
		 * Indirect branch speculation is always allowed when
		 * mitigation is force disabled.
		 */
		if (spectre_v2_user_ibpb == SPECTRE_V2_USER_NONE &&
		    spectre_v2_user_stibp == SPECTRE_V2_USER_NONE)
			return -EPERM;

		if (!is_spec_ib_user_controlled())
			return 0;

		task_set_spec_ib_disable(task);
		if (ctrl == PR_SPEC_FORCE_DISABLE)
			task_set_spec_ib_force_disable(task);
		task_update_spec_tif(task);
		if (task == current)
			indirect_branch_prediction_barrier();
		break;
	default:
		return -ERANGE;
	}
	return 0;
}

int arch_prctl_spec_ctrl_set(struct task_struct *task, unsigned long which,
			     unsigned long ctrl)
{
	switch (which) {
	case PR_SPEC_STORE_BYPASS:
		return ssb_prctl_set(task, ctrl);
	case PR_SPEC_INDIRECT_BRANCH:
		return ib_prctl_set(task, ctrl);
	case PR_SPEC_L1D_FLUSH:
		return l1d_flush_prctl_set(task, ctrl);
	default:
		return -ENODEV;
	}
}

#ifdef CONFIG_SECCOMP
void arch_seccomp_spec_mitigate(struct task_struct *task)
{
	if (ssb_mode == SPEC_STORE_BYPASS_SECCOMP)
		ssb_prctl_set(task, PR_SPEC_FORCE_DISABLE);
	if (spectre_v2_user_ibpb == SPECTRE_V2_USER_SECCOMP ||
	    spectre_v2_user_stibp == SPECTRE_V2_USER_SECCOMP)
		ib_prctl_set(task, PR_SPEC_FORCE_DISABLE);
}
#endif

static int l1d_flush_prctl_get(struct task_struct *task)
{
	if (!static_branch_unlikely(&switch_mm_cond_l1d_flush))
		return PR_SPEC_FORCE_DISABLE;

	if (test_ti_thread_flag(&task->thread_info, TIF_SPEC_L1D_FLUSH))
		return PR_SPEC_PRCTL | PR_SPEC_ENABLE;
	else
		return PR_SPEC_PRCTL | PR_SPEC_DISABLE;
}

static int ssb_prctl_get(struct task_struct *task)
{
	switch (ssb_mode) {
	case SPEC_STORE_BYPASS_NONE:
		if (boot_cpu_has_bug(X86_BUG_SPEC_STORE_BYPASS))
			return PR_SPEC_ENABLE;
		return PR_SPEC_NOT_AFFECTED;
	case SPEC_STORE_BYPASS_DISABLE:
		return PR_SPEC_DISABLE;
	case SPEC_STORE_BYPASS_SECCOMP:
	case SPEC_STORE_BYPASS_PRCTL:
	case SPEC_STORE_BYPASS_AUTO:
		if (task_spec_ssb_force_disable(task))
			return PR_SPEC_PRCTL | PR_SPEC_FORCE_DISABLE;
		if (task_spec_ssb_noexec(task))
			return PR_SPEC_PRCTL | PR_SPEC_DISABLE_NOEXEC;
		if (task_spec_ssb_disable(task))
			return PR_SPEC_PRCTL | PR_SPEC_DISABLE;
		return PR_SPEC_PRCTL | PR_SPEC_ENABLE;
	}
	BUG();
}

static int ib_prctl_get(struct task_struct *task)
{
	if (!boot_cpu_has_bug(X86_BUG_SPECTRE_V2))
		return PR_SPEC_NOT_AFFECTED;

	if (spectre_v2_user_ibpb == SPECTRE_V2_USER_NONE &&
	    spectre_v2_user_stibp == SPECTRE_V2_USER_NONE)
		return PR_SPEC_ENABLE;
	else if (is_spec_ib_user_controlled()) {
		if (task_spec_ib_force_disable(task))
			return PR_SPEC_PRCTL | PR_SPEC_FORCE_DISABLE;
		if (task_spec_ib_disable(task))
			return PR_SPEC_PRCTL | PR_SPEC_DISABLE;
		return PR_SPEC_PRCTL | PR_SPEC_ENABLE;
	} else if (spectre_v2_user_ibpb == SPECTRE_V2_USER_STRICT ||
	    spectre_v2_user_stibp == SPECTRE_V2_USER_STRICT ||
	    spectre_v2_user_stibp == SPECTRE_V2_USER_STRICT_PREFERRED)
		return PR_SPEC_DISABLE;
	else
		return PR_SPEC_NOT_AFFECTED;
}

int arch_prctl_spec_ctrl_get(struct task_struct *task, unsigned long which)
{
	switch (which) {
	case PR_SPEC_STORE_BYPASS:
		return ssb_prctl_get(task);
	case PR_SPEC_INDIRECT_BRANCH:
		return ib_prctl_get(task);
	case PR_SPEC_L1D_FLUSH:
		return l1d_flush_prctl_get(task);
	default:
		return -ENODEV;
	}
}

void x86_spec_ctrl_setup_ap(void)
{
	if (boot_cpu_has(X86_FEATURE_MSR_SPEC_CTRL))
		update_spec_ctrl(x86_spec_ctrl_base);

	if (ssb_mode == SPEC_STORE_BYPASS_DISABLE)
		x86_amd_ssb_disable();
}

bool itlb_multihit_kvm_mitigation;
EXPORT_SYMBOL_FOR_KVM(itlb_multihit_kvm_mitigation);

#undef pr_fmt
#define pr_fmt(fmt)	"L1TF: " fmt

/* Default mitigation for L1TF-affected CPUs */
enum l1tf_mitigations l1tf_mitigation __ro_after_init =
	IS_ENABLED(CONFIG_MITIGATION_L1TF) ? L1TF_MITIGATION_AUTO : L1TF_MITIGATION_OFF;
EXPORT_SYMBOL_FOR_KVM(l1tf_mitigation);
enum vmx_l1d_flush_state l1tf_vmx_mitigation = VMENTER_L1D_FLUSH_AUTO;
EXPORT_SYMBOL_FOR_KVM(l1tf_vmx_mitigation);

/*
 * These CPUs all support 44bits physical address space internally in the
 * cache but CPUID can report a smaller number of physical address bits.
 *
 * The L1TF mitigation uses the top most address bit for the inversion of
 * non present PTEs. When the installed memory reaches into the top most
 * address bit due to memory holes, which has been observed on machines
 * which report 36bits physical address bits and have 32G RAM installed,
 * then the mitigation range check in l1tf_select_mitigation() triggers.
 * This is a false positive because the mitigation is still possible due to
 * the fact that the cache uses 44bit internally. Use the cache bits
 * instead of the reported physical bits and adjust them on the affected
 * machines to 44bit if the reported bits are less than 44.
 */
static void override_cache_bits(struct cpuinfo_x86 *c)
{
	if (c->x86 != 6)
		return;

	switch (c->x86_vfm) {
	case INTEL_NEHALEM:
	case INTEL_WESTMERE:
	case INTEL_SANDYBRIDGE:
	case INTEL_IVYBRIDGE:
	case INTEL_HASWELL:
	case INTEL_HASWELL_L:
	case INTEL_HASWELL_G:
	case INTEL_BROADWELL:
	case INTEL_BROADWELL_G:
	case INTEL_SKYLAKE_L:
	case INTEL_SKYLAKE:
	case INTEL_KABYLAKE_L:
	case INTEL_KABYLAKE:
		if (c->x86_cache_bits < 44)
			c->x86_cache_bits = 44;
		break;
	}
}

static void __init l1tf_select_mitigation(void)
{
	if (!boot_cpu_has_bug(X86_BUG_L1TF)) {
		l1tf_mitigation = L1TF_MITIGATION_OFF;
		return;
	}

	if (l1tf_mitigation != L1TF_MITIGATION_AUTO)
		return;

	if (!should_mitigate_vuln(X86_BUG_L1TF)) {
		l1tf_mitigation = L1TF_MITIGATION_OFF;
		return;
	}

	if (smt_mitigations == SMT_MITIGATIONS_ON)
		l1tf_mitigation = L1TF_MITIGATION_FLUSH_NOSMT;
	else
		l1tf_mitigation = L1TF_MITIGATION_FLUSH;
}

static void __init l1tf_apply_mitigation(void)
{
	u64 half_pa;

	if (!boot_cpu_has_bug(X86_BUG_L1TF))
		return;

	override_cache_bits(&boot_cpu_data);

	switch (l1tf_mitigation) {
	case L1TF_MITIGATION_OFF:
	case L1TF_MITIGATION_FLUSH_NOWARN:
	case L1TF_MITIGATION_FLUSH:
	case L1TF_MITIGATION_AUTO:
		break;
	case L1TF_MITIGATION_FLUSH_NOSMT:
	case L1TF_MITIGATION_FULL:
		cpu_smt_disable(false);
		break;
	case L1TF_MITIGATION_FULL_FORCE:
		cpu_smt_disable(true);
		break;
	}

#if CONFIG_PGTABLE_LEVELS == 2
	pr_warn("Kernel not compiled for PAE. No mitigation for L1TF\n");
	return;
#endif

	half_pa = (u64)l1tf_pfn_limit() << PAGE_SHIFT;
	if (l1tf_mitigation != L1TF_MITIGATION_OFF &&
			e820__mapped_any(half_pa, ULLONG_MAX - half_pa, E820_TYPE_RAM)) {
		pr_warn("System has more than MAX_PA/2 memory. L1TF mitigation not effective.\n");
		pr_info("You may make it effective by booting the kernel with mem=%llu parameter.\n",
				half_pa);
		pr_info("However, doing so will make a part of your RAM unusable.\n");
		pr_info("Reading https://www.kernel.org/doc/html/latest/admin-guide/hw-vuln/l1tf.html might help you decide.\n");
		return;
	}

	setup_force_cpu_cap(X86_FEATURE_L1TF_PTEINV);
}

static int __init l1tf_cmdline(char *str)
{
	if (!boot_cpu_has_bug(X86_BUG_L1TF))
		return 0;

	if (!str)
		return -EINVAL;

	if (!strcmp(str, "off"))
		l1tf_mitigation = L1TF_MITIGATION_OFF;
	else if (!strcmp(str, "flush,nowarn"))
		l1tf_mitigation = L1TF_MITIGATION_FLUSH_NOWARN;
	else if (!strcmp(str, "flush"))
		l1tf_mitigation = L1TF_MITIGATION_FLUSH;
	else if (!strcmp(str, "flush,nosmt"))
		l1tf_mitigation = L1TF_MITIGATION_FLUSH_NOSMT;
	else if (!strcmp(str, "full"))
		l1tf_mitigation = L1TF_MITIGATION_FULL;
	else if (!strcmp(str, "full,force"))
		l1tf_mitigation = L1TF_MITIGATION_FULL_FORCE;

	return 0;
}
early_param("l1tf", l1tf_cmdline);

#undef pr_fmt
#define pr_fmt(fmt)	"Speculative Return Stack Overflow: " fmt

static const char * const srso_strings[] = {
	[SRSO_MITIGATION_NONE]			= "Vulnerable",
	[SRSO_MITIGATION_UCODE_NEEDED]		= "Vulnerable: No microcode",
	[SRSO_MITIGATION_SAFE_RET_UCODE_NEEDED]	= "Vulnerable: Safe RET, no microcode",
	[SRSO_MITIGATION_MICROCODE]		= "Vulnerable: Microcode, no safe RET",
	[SRSO_MITIGATION_NOSMT]			= "Mitigation: SMT disabled",
	[SRSO_MITIGATION_SAFE_RET]		= "Mitigation: Safe RET",
	[SRSO_MITIGATION_IBPB]			= "Mitigation: IBPB",
	[SRSO_MITIGATION_IBPB_ON_VMEXIT]	= "Mitigation: IBPB on VMEXIT only",
	[SRSO_MITIGATION_BP_SPEC_REDUCE]	= "Mitigation: Reduced Speculation"
};

static int __init srso_parse_cmdline(char *str)
{
	if (!str)
		return -EINVAL;

	if (!strcmp(str, "off"))
		srso_mitigation = SRSO_MITIGATION_NONE;
	else if (!strcmp(str, "microcode"))
		srso_mitigation = SRSO_MITIGATION_MICROCODE;
	else if (!strcmp(str, "safe-ret"))
		srso_mitigation = SRSO_MITIGATION_SAFE_RET;
	else if (!strcmp(str, "ibpb"))
		srso_mitigation = SRSO_MITIGATION_IBPB;
	else if (!strcmp(str, "ibpb-vmexit"))
		srso_mitigation = SRSO_MITIGATION_IBPB_ON_VMEXIT;
	else
		pr_err("Ignoring unknown SRSO option (%s).", str);

	return 0;
}
early_param("spec_rstack_overflow", srso_parse_cmdline);

#define SRSO_NOTICE "WARNING: See https://kernel.org/doc/html/latest/admin-guide/hw-vuln/srso.html for mitigation options."

static void __init srso_select_mitigation(void)
{
	if (!boot_cpu_has_bug(X86_BUG_SRSO)) {
		srso_mitigation = SRSO_MITIGATION_NONE;
		return;
	}

	if (srso_mitigation == SRSO_MITIGATION_AUTO) {
		/*
		 * Use safe-RET if user->kernel or guest->host protection is
		 * required.  Otherwise the 'microcode' mitigation is sufficient
		 * to protect the user->user and guest->guest vectors.
		 */
		if (cpu_attack_vector_mitigated(CPU_MITIGATE_GUEST_HOST) ||
		    (cpu_attack_vector_mitigated(CPU_MITIGATE_USER_KERNEL) &&
		     !boot_cpu_has(X86_FEATURE_SRSO_USER_KERNEL_NO))) {
			srso_mitigation = SRSO_MITIGATION_SAFE_RET;
		} else if (cpu_attack_vector_mitigated(CPU_MITIGATE_USER_USER) ||
			   cpu_attack_vector_mitigated(CPU_MITIGATE_GUEST_GUEST)) {
			srso_mitigation = SRSO_MITIGATION_MICROCODE;
		} else {
			srso_mitigation = SRSO_MITIGATION_NONE;
			return;
		}
	}

	/* Zen1/2 with SMT off aren't vulnerable to SRSO. */
	if (boot_cpu_data.x86 < 0x19 && !cpu_smt_possible()) {
		srso_mitigation = SRSO_MITIGATION_NOSMT;
		return;
	}

	if (!boot_cpu_has(X86_FEATURE_IBPB_BRTYPE)) {
		pr_warn("IBPB-extending microcode not applied!\n");
		pr_warn(SRSO_NOTICE);

		/*
		 * Safe-RET provides partial mitigation without microcode, but
		 * other mitigations require microcode to provide any
		 * mitigations.
		 */
		if (srso_mitigation == SRSO_MITIGATION_SAFE_RET)
			srso_mitigation = SRSO_MITIGATION_SAFE_RET_UCODE_NEEDED;
		else
			srso_mitigation = SRSO_MITIGATION_UCODE_NEEDED;
	}

	switch (srso_mitigation) {
	case SRSO_MITIGATION_SAFE_RET:
	case SRSO_MITIGATION_SAFE_RET_UCODE_NEEDED:
		if (boot_cpu_has(X86_FEATURE_SRSO_USER_KERNEL_NO)) {
			srso_mitigation = SRSO_MITIGATION_IBPB_ON_VMEXIT;
			goto ibpb_on_vmexit;
		}

		if (!IS_ENABLED(CONFIG_MITIGATION_SRSO)) {
			pr_err("WARNING: kernel not compiled with MITIGATION_SRSO.\n");
			srso_mitigation = SRSO_MITIGATION_NONE;
		}
		break;
ibpb_on_vmexit:
	case SRSO_MITIGATION_IBPB_ON_VMEXIT:
		if (boot_cpu_has(X86_FEATURE_SRSO_BP_SPEC_REDUCE)) {
			pr_notice("Reducing speculation to address VM/HV SRSO attack vector.\n");
			srso_mitigation = SRSO_MITIGATION_BP_SPEC_REDUCE;
			break;
		}
		fallthrough;
	case SRSO_MITIGATION_IBPB:
		if (!IS_ENABLED(CONFIG_MITIGATION_IBPB_ENTRY)) {
			pr_err("WARNING: kernel not compiled with MITIGATION_IBPB_ENTRY.\n");
			srso_mitigation = SRSO_MITIGATION_NONE;
		}
		break;
	default:
		break;
	}
}

static void __init srso_update_mitigation(void)
{
	if (!boot_cpu_has_bug(X86_BUG_SRSO))
		return;

	/* If retbleed is using IBPB, that works for SRSO as well */
	if (retbleed_mitigation == RETBLEED_MITIGATION_IBPB &&
	    boot_cpu_has(X86_FEATURE_IBPB_BRTYPE))
		srso_mitigation = SRSO_MITIGATION_IBPB;

	pr_info("%s\n", srso_strings[srso_mitigation]);
}

static void __init srso_apply_mitigation(void)
{
	/*
	 * Clear the feature flag if this mitigation is not selected as that
	 * feature flag controls the BpSpecReduce MSR bit toggling in KVM.
	 */
	if (srso_mitigation != SRSO_MITIGATION_BP_SPEC_REDUCE)
		setup_clear_cpu_cap(X86_FEATURE_SRSO_BP_SPEC_REDUCE);

	if (srso_mitigation == SRSO_MITIGATION_NONE) {
		if (boot_cpu_has(X86_FEATURE_SBPB))
			x86_pred_cmd = PRED_CMD_SBPB;
		return;
	}

	switch (srso_mitigation) {
	case SRSO_MITIGATION_SAFE_RET:
	case SRSO_MITIGATION_SAFE_RET_UCODE_NEEDED:
		/*
		 * Enable the return thunk for generated code
		 * like ftrace, static_call, etc.
		 */
		setup_force_cpu_cap(X86_FEATURE_RETHUNK);
		setup_force_cpu_cap(X86_FEATURE_UNRET);

		if (boot_cpu_data.x86 == 0x19) {
			setup_force_cpu_cap(X86_FEATURE_SRSO_ALIAS);
			set_return_thunk(srso_alias_return_thunk);
		} else {
			setup_force_cpu_cap(X86_FEATURE_SRSO);
			set_return_thunk(srso_return_thunk);
		}
		break;
	case SRSO_MITIGATION_IBPB:
		setup_force_cpu_cap(X86_FEATURE_ENTRY_IBPB);
		/*
		 * IBPB on entry already obviates the need for
		 * software-based untraining so clear those in case some
		 * other mitigation like Retbleed has selected them.
		 */
		setup_clear_cpu_cap(X86_FEATURE_UNRET);
		setup_clear_cpu_cap(X86_FEATURE_RETHUNK);
		fallthrough;
	case SRSO_MITIGATION_IBPB_ON_VMEXIT:
		setup_force_cpu_cap(X86_FEATURE_IBPB_ON_VMEXIT);
		/*
		 * There is no need for RSB filling: entry_ibpb() ensures
		 * all predictions, including the RSB, are invalidated,
		 * regardless of IBPB implementation.
		 */
		setup_clear_cpu_cap(X86_FEATURE_RSB_VMEXIT);
		break;
	default:
		break;
	}
}

#undef pr_fmt
#define pr_fmt(fmt)	"VMSCAPE: " fmt

enum vmscape_mitigations {
	VMSCAPE_MITIGATION_NONE,
	VMSCAPE_MITIGATION_AUTO,
	VMSCAPE_MITIGATION_IBPB_EXIT_TO_USER,
	VMSCAPE_MITIGATION_IBPB_ON_VMEXIT,
};

static const char * const vmscape_strings[] = {
	[VMSCAPE_MITIGATION_NONE]		= "Vulnerable",
	/* [VMSCAPE_MITIGATION_AUTO] */
	[VMSCAPE_MITIGATION_IBPB_EXIT_TO_USER]	= "Mitigation: IBPB before exit to userspace",
	[VMSCAPE_MITIGATION_IBPB_ON_VMEXIT]	= "Mitigation: IBPB on VMEXIT",
};

static enum vmscape_mitigations vmscape_mitigation __ro_after_init =
	IS_ENABLED(CONFIG_MITIGATION_VMSCAPE) ? VMSCAPE_MITIGATION_AUTO : VMSCAPE_MITIGATION_NONE;

static int __init vmscape_parse_cmdline(char *str)
{
	if (!str)
		return -EINVAL;

	if (!strcmp(str, "off")) {
		vmscape_mitigation = VMSCAPE_MITIGATION_NONE;
	} else if (!strcmp(str, "ibpb")) {
		vmscape_mitigation = VMSCAPE_MITIGATION_IBPB_EXIT_TO_USER;
	} else if (!strcmp(str, "force")) {
		setup_force_cpu_bug(X86_BUG_VMSCAPE);
		vmscape_mitigation = VMSCAPE_MITIGATION_AUTO;
	} else {
		pr_err("Ignoring unknown vmscape=%s option.\n", str);
	}

	return 0;
}
early_param("vmscape", vmscape_parse_cmdline);

static void __init vmscape_select_mitigation(void)
{
	if (!boot_cpu_has_bug(X86_BUG_VMSCAPE) ||
	    !boot_cpu_has(X86_FEATURE_IBPB)) {
		vmscape_mitigation = VMSCAPE_MITIGATION_NONE;
		return;
	}

	if (vmscape_mitigation == VMSCAPE_MITIGATION_AUTO) {
		if (should_mitigate_vuln(X86_BUG_VMSCAPE))
			vmscape_mitigation = VMSCAPE_MITIGATION_IBPB_EXIT_TO_USER;
		else
			vmscape_mitigation = VMSCAPE_MITIGATION_NONE;
	}
}

static void __init vmscape_update_mitigation(void)
{
	if (!boot_cpu_has_bug(X86_BUG_VMSCAPE))
		return;

	if (retbleed_mitigation == RETBLEED_MITIGATION_IBPB ||
	    srso_mitigation == SRSO_MITIGATION_IBPB_ON_VMEXIT)
		vmscape_mitigation = VMSCAPE_MITIGATION_IBPB_ON_VMEXIT;

	pr_info("%s\n", vmscape_strings[vmscape_mitigation]);
}

static void __init vmscape_apply_mitigation(void)
{
	if (vmscape_mitigation == VMSCAPE_MITIGATION_IBPB_EXIT_TO_USER)
		setup_force_cpu_cap(X86_FEATURE_IBPB_EXIT_TO_USER);
}

#undef pr_fmt
#define pr_fmt(fmt) fmt

#define MDS_MSG_SMT "MDS CPU bug present and SMT on, data leak possible. See https://www.kernel.org/doc/html/latest/admin-guide/hw-vuln/mds.html for more details.\n"
#define TAA_MSG_SMT "TAA CPU bug present and SMT on, data leak possible. See https://www.kernel.org/doc/html/latest/admin-guide/hw-vuln/tsx_async_abort.html for more details.\n"
#define MMIO_MSG_SMT "MMIO Stale Data CPU bug present and SMT on, data leak possible. See https://www.kernel.org/doc/html/latest/admin-guide/hw-vuln/processor_mmio_stale_data.html for more details.\n"
#define VMSCAPE_MSG_SMT "VMSCAPE: SMT on, STIBP is required for full protection. See https://www.kernel.org/doc/html/latest/admin-guide/hw-vuln/vmscape.html for more details.\n"

void cpu_bugs_smt_update(void)
{
	mutex_lock(&spec_ctrl_mutex);

	if (sched_smt_active() && unprivileged_ebpf_enabled() &&
	    spectre_v2_enabled == SPECTRE_V2_EIBRS_LFENCE)
		pr_warn_once(SPECTRE_V2_EIBRS_LFENCE_EBPF_SMT_MSG);

	switch (spectre_v2_user_stibp) {
	case SPECTRE_V2_USER_NONE:
		break;
	case SPECTRE_V2_USER_STRICT:
	case SPECTRE_V2_USER_STRICT_PREFERRED:
		update_stibp_strict();
		break;
	case SPECTRE_V2_USER_PRCTL:
	case SPECTRE_V2_USER_SECCOMP:
		update_indir_branch_cond();
		break;
	}

	switch (mds_mitigation) {
	case MDS_MITIGATION_FULL:
	case MDS_MITIGATION_AUTO:
	case MDS_MITIGATION_VMWERV:
		if (sched_smt_active() && !boot_cpu_has(X86_BUG_MSBDS_ONLY))
			pr_warn_once(MDS_MSG_SMT);
		update_mds_branch_idle();
		break;
	case MDS_MITIGATION_OFF:
		break;
	}

	switch (taa_mitigation) {
	case TAA_MITIGATION_VERW:
	case TAA_MITIGATION_AUTO:
	case TAA_MITIGATION_UCODE_NEEDED:
		if (sched_smt_active())
			pr_warn_once(TAA_MSG_SMT);
		break;
	case TAA_MITIGATION_TSX_DISABLED:
	case TAA_MITIGATION_OFF:
		break;
	}

	switch (mmio_mitigation) {
	case MMIO_MITIGATION_VERW:
	case MMIO_MITIGATION_AUTO:
	case MMIO_MITIGATION_UCODE_NEEDED:
		if (sched_smt_active())
			pr_warn_once(MMIO_MSG_SMT);
		break;
	case MMIO_MITIGATION_OFF:
		break;
	}

	switch (tsa_mitigation) {
	case TSA_MITIGATION_USER_KERNEL:
	case TSA_MITIGATION_VM:
	case TSA_MITIGATION_AUTO:
	case TSA_MITIGATION_FULL:
		/*
		 * TSA-SQ can potentially lead to info leakage between
		 * SMT threads.
		 */
		if (sched_smt_active())
			static_branch_enable(&cpu_buf_idle_clear);
		else
			static_branch_disable(&cpu_buf_idle_clear);
		break;
	case TSA_MITIGATION_NONE:
	case TSA_MITIGATION_UCODE_NEEDED:
		break;
	}

	switch (vmscape_mitigation) {
	case VMSCAPE_MITIGATION_NONE:
	case VMSCAPE_MITIGATION_AUTO:
		break;
	case VMSCAPE_MITIGATION_IBPB_ON_VMEXIT:
	case VMSCAPE_MITIGATION_IBPB_EXIT_TO_USER:
		/*
		 * Hypervisors can be attacked across-threads, warn for SMT when
		 * STIBP is not already enabled system-wide.
		 *
		 * Intel eIBRS (!AUTOIBRS) implies STIBP on.
		 */
		if (!sched_smt_active() ||
		    spectre_v2_user_stibp == SPECTRE_V2_USER_STRICT ||
		    spectre_v2_user_stibp == SPECTRE_V2_USER_STRICT_PREFERRED ||
		    (spectre_v2_in_eibrs_mode(spectre_v2_enabled) &&
		     !boot_cpu_has(X86_FEATURE_AUTOIBRS)))
			break;
		pr_warn_once(VMSCAPE_MSG_SMT);
		break;
	}

	mutex_unlock(&spec_ctrl_mutex);
}

void __init cpu_select_mitigations(void)
{
	/*
	 * Read the SPEC_CTRL MSR to account for reserved bits which may
	 * have unknown values. AMD64_LS_CFG MSR is cached in the early AMD
	 * init code as it is not enumerated and depends on the family.
	 */
	if (cpu_feature_enabled(X86_FEATURE_MSR_SPEC_CTRL)) {
		rdmsrq(MSR_IA32_SPEC_CTRL, x86_spec_ctrl_base);

		/*
		 * Previously running kernel (kexec), may have some controls
		 * turned ON. Clear them and let the mitigations setup below
		 * rediscover them based on configuration.
		 */
		x86_spec_ctrl_base &= ~SPEC_CTRL_MITIGATIONS_MASK;
	}

	x86_arch_cap_msr = x86_read_arch_cap_msr();

	cpu_print_attack_vectors();

	/* Select the proper CPU mitigations before patching alternatives: */
	spectre_v1_select_mitigation();
	spectre_v2_select_mitigation();
	retbleed_select_mitigation();
	spectre_v2_user_select_mitigation();
	ssb_select_mitigation();
	l1tf_select_mitigation();
	mds_select_mitigation();
	taa_select_mitigation();
	mmio_select_mitigation();
	rfds_select_mitigation();
	srbds_select_mitigation();
	l1d_flush_select_mitigation();
	srso_select_mitigation();
	gds_select_mitigation();
	its_select_mitigation();
	bhi_select_mitigation();
	tsa_select_mitigation();
	vmscape_select_mitigation();

	/*
	 * After mitigations are selected, some may need to update their
	 * choices.
	 */
	spectre_v2_update_mitigation();
	/*
	 * retbleed_update_mitigation() relies on the state set by
	 * spectre_v2_update_mitigation(); specifically it wants to know about
	 * spectre_v2=ibrs.
	 */
	retbleed_update_mitigation();
	/*
	 * its_update_mitigation() depends on spectre_v2_update_mitigation()
	 * and retbleed_update_mitigation().
	 */
	its_update_mitigation();

	/*
	 * spectre_v2_user_update_mitigation() depends on
	 * retbleed_update_mitigation(), specifically the STIBP
	 * selection is forced for UNRET or IBPB.
	 */
	spectre_v2_user_update_mitigation();
	mds_update_mitigation();
	taa_update_mitigation();
	mmio_update_mitigation();
	rfds_update_mitigation();
	bhi_update_mitigation();
	/* srso_update_mitigation() depends on retbleed_update_mitigation(). */
	srso_update_mitigation();
	vmscape_update_mitigation();

	spectre_v1_apply_mitigation();
	spectre_v2_apply_mitigation();
	retbleed_apply_mitigation();
	spectre_v2_user_apply_mitigation();
	ssb_apply_mitigation();
	l1tf_apply_mitigation();
	mds_apply_mitigation();
	taa_apply_mitigation();
	mmio_apply_mitigation();
	rfds_apply_mitigation();
	srbds_apply_mitigation();
	srso_apply_mitigation();
	gds_apply_mitigation();
	its_apply_mitigation();
	bhi_apply_mitigation();
	tsa_apply_mitigation();
	vmscape_apply_mitigation();
}

#ifdef CONFIG_SYSFS

#define L1TF_DEFAULT_MSG "Mitigation: PTE Inversion"

#if IS_ENABLED(CONFIG_KVM_INTEL)
static const char * const l1tf_vmx_states[] = {
	[VMENTER_L1D_FLUSH_AUTO]		= "auto",
	[VMENTER_L1D_FLUSH_NEVER]		= "vulnerable",
	[VMENTER_L1D_FLUSH_COND]		= "conditional cache flushes",
	[VMENTER_L1D_FLUSH_ALWAYS]		= "cache flushes",
	[VMENTER_L1D_FLUSH_EPT_DISABLED]	= "EPT disabled",
	[VMENTER_L1D_FLUSH_NOT_REQUIRED]	= "flush not necessary"
};

static ssize_t l1tf_show_state(char *buf)
{
	if (l1tf_vmx_mitigation == VMENTER_L1D_FLUSH_AUTO)
		return sysfs_emit(buf, "%s\n", L1TF_DEFAULT_MSG);

	if (l1tf_vmx_mitigation == VMENTER_L1D_FLUSH_EPT_DISABLED ||
	    (l1tf_vmx_mitigation == VMENTER_L1D_FLUSH_NEVER &&
	     sched_smt_active())) {
		return sysfs_emit(buf, "%s; VMX: %s\n", L1TF_DEFAULT_MSG,
				  l1tf_vmx_states[l1tf_vmx_mitigation]);
	}

	return sysfs_emit(buf, "%s; VMX: %s, SMT %s\n", L1TF_DEFAULT_MSG,
			  l1tf_vmx_states[l1tf_vmx_mitigation],
			  sched_smt_active() ? "vulnerable" : "disabled");
}

static ssize_t itlb_multihit_show_state(char *buf)
{
	if (!boot_cpu_has(X86_FEATURE_MSR_IA32_FEAT_CTL) ||
	    !boot_cpu_has(X86_FEATURE_VMX))
		return sysfs_emit(buf, "KVM: Mitigation: VMX unsupported\n");
	else if (!(cr4_read_shadow() & X86_CR4_VMXE))
		return sysfs_emit(buf, "KVM: Mitigation: VMX disabled\n");
	else if (itlb_multihit_kvm_mitigation)
		return sysfs_emit(buf, "KVM: Mitigation: Split huge pages\n");
	else
		return sysfs_emit(buf, "KVM: Vulnerable\n");
}
#else
static ssize_t l1tf_show_state(char *buf)
{
	return sysfs_emit(buf, "%s\n", L1TF_DEFAULT_MSG);
}

static ssize_t itlb_multihit_show_state(char *buf)
{
	return sysfs_emit(buf, "Processor vulnerable\n");
}
#endif

static ssize_t mds_show_state(char *buf)
{
	if (boot_cpu_has(X86_FEATURE_HYPERVISOR)) {
		return sysfs_emit(buf, "%s; SMT Host state unknown\n",
				  mds_strings[mds_mitigation]);
	}

	if (boot_cpu_has(X86_BUG_MSBDS_ONLY)) {
		return sysfs_emit(buf, "%s; SMT %s\n", mds_strings[mds_mitigation],
				  (mds_mitigation == MDS_MITIGATION_OFF ? "vulnerable" :
				   sched_smt_active() ? "mitigated" : "disabled"));
	}

	return sysfs_emit(buf, "%s; SMT %s\n", mds_strings[mds_mitigation],
			  sched_smt_active() ? "vulnerable" : "disabled");
}

static ssize_t tsx_async_abort_show_state(char *buf)
{
	if ((taa_mitigation == TAA_MITIGATION_TSX_DISABLED) ||
	    (taa_mitigation == TAA_MITIGATION_OFF))
		return sysfs_emit(buf, "%s\n", taa_strings[taa_mitigation]);

	if (boot_cpu_has(X86_FEATURE_HYPERVISOR)) {
		return sysfs_emit(buf, "%s; SMT Host state unknown\n",
				  taa_strings[taa_mitigation]);
	}

	return sysfs_emit(buf, "%s; SMT %s\n", taa_strings[taa_mitigation],
			  sched_smt_active() ? "vulnerable" : "disabled");
}

static ssize_t mmio_stale_data_show_state(char *buf)
{
	if (mmio_mitigation == MMIO_MITIGATION_OFF)
		return sysfs_emit(buf, "%s\n", mmio_strings[mmio_mitigation]);

	if (boot_cpu_has(X86_FEATURE_HYPERVISOR)) {
		return sysfs_emit(buf, "%s; SMT Host state unknown\n",
				  mmio_strings[mmio_mitigation]);
	}

	return sysfs_emit(buf, "%s; SMT %s\n", mmio_strings[mmio_mitigation],
			  sched_smt_active() ? "vulnerable" : "disabled");
}

static ssize_t rfds_show_state(char *buf)
{
	return sysfs_emit(buf, "%s\n", rfds_strings[rfds_mitigation]);
}

static ssize_t old_microcode_show_state(char *buf)
{
	if (boot_cpu_has(X86_FEATURE_HYPERVISOR))
		return sysfs_emit(buf, "Unknown: running under hypervisor");

	return sysfs_emit(buf, "Vulnerable\n");
}

static ssize_t its_show_state(char *buf)
{
	return sysfs_emit(buf, "%s\n", its_strings[its_mitigation]);
}

static char *stibp_state(void)
{
	if (spectre_v2_in_eibrs_mode(spectre_v2_enabled) &&
	    !boot_cpu_has(X86_FEATURE_AUTOIBRS))
		return "";

	switch (spectre_v2_user_stibp) {
	case SPECTRE_V2_USER_NONE:
		return "; STIBP: disabled";
	case SPECTRE_V2_USER_STRICT:
		return "; STIBP: forced";
	case SPECTRE_V2_USER_STRICT_PREFERRED:
		return "; STIBP: always-on";
	case SPECTRE_V2_USER_PRCTL:
	case SPECTRE_V2_USER_SECCOMP:
		if (static_key_enabled(&switch_to_cond_stibp))
			return "; STIBP: conditional";
	}
	return "";
}

static char *ibpb_state(void)
{
	if (boot_cpu_has(X86_FEATURE_IBPB)) {
		if (static_key_enabled(&switch_mm_always_ibpb))
			return "; IBPB: always-on";
		if (static_key_enabled(&switch_mm_cond_ibpb))
			return "; IBPB: conditional";
		return "; IBPB: disabled";
	}
	return "";
}

static char *pbrsb_eibrs_state(void)
{
	if (boot_cpu_has_bug(X86_BUG_EIBRS_PBRSB)) {
		if (boot_cpu_has(X86_FEATURE_RSB_VMEXIT_LITE) ||
		    boot_cpu_has(X86_FEATURE_RSB_VMEXIT))
			return "; PBRSB-eIBRS: SW sequence";
		else
			return "; PBRSB-eIBRS: Vulnerable";
	} else {
		return "; PBRSB-eIBRS: Not affected";
	}
}

static const char *spectre_bhi_state(void)
{
	if (!boot_cpu_has_bug(X86_BUG_BHI))
		return "; BHI: Not affected";
	else if (boot_cpu_has(X86_FEATURE_CLEAR_BHB_HW))
		return "; BHI: BHI_DIS_S";
	else if (boot_cpu_has(X86_FEATURE_CLEAR_BHB_LOOP))
		return "; BHI: SW loop, KVM: SW loop";
	else if (boot_cpu_has(X86_FEATURE_RETPOLINE) &&
		 !boot_cpu_has(X86_FEATURE_RETPOLINE_LFENCE) &&
		 rrsba_disabled)
		return "; BHI: Retpoline";
	else if (boot_cpu_has(X86_FEATURE_CLEAR_BHB_VMEXIT))
		return "; BHI: Vulnerable, KVM: SW loop";

	return "; BHI: Vulnerable";
}

static ssize_t spectre_v2_show_state(char *buf)
{
	if (spectre_v2_enabled == SPECTRE_V2_EIBRS && unprivileged_ebpf_enabled())
		return sysfs_emit(buf, "Vulnerable: eIBRS with unprivileged eBPF\n");

	if (sched_smt_active() && unprivileged_ebpf_enabled() &&
	    spectre_v2_enabled == SPECTRE_V2_EIBRS_LFENCE)
		return sysfs_emit(buf, "Vulnerable: eIBRS+LFENCE with unprivileged eBPF and SMT\n");

	return sysfs_emit(buf, "%s%s%s%s%s%s%s%s\n",
			  spectre_v2_strings[spectre_v2_enabled],
			  ibpb_state(),
			  boot_cpu_has(X86_FEATURE_USE_IBRS_FW) ? "; IBRS_FW" : "",
			  stibp_state(),
			  boot_cpu_has(X86_FEATURE_RSB_CTXSW) ? "; RSB filling" : "",
			  pbrsb_eibrs_state(),
			  spectre_bhi_state(),
			  /* this should always be at the end */
			  spectre_v2_module_string());
}

static ssize_t srbds_show_state(char *buf)
{
	return sysfs_emit(buf, "%s\n", srbds_strings[srbds_mitigation]);
}

static ssize_t retbleed_show_state(char *buf)
{
	if (retbleed_mitigation == RETBLEED_MITIGATION_UNRET ||
	    retbleed_mitigation == RETBLEED_MITIGATION_IBPB) {
		if (boot_cpu_data.x86_vendor != X86_VENDOR_AMD &&
		    boot_cpu_data.x86_vendor != X86_VENDOR_HYGON)
			return sysfs_emit(buf, "Vulnerable: untrained return thunk / IBPB on non-AMD based uarch\n");

		return sysfs_emit(buf, "%s; SMT %s\n", retbleed_strings[retbleed_mitigation],
				  !sched_smt_active() ? "disabled" :
				  spectre_v2_user_stibp == SPECTRE_V2_USER_STRICT ||
				  spectre_v2_user_stibp == SPECTRE_V2_USER_STRICT_PREFERRED ?
				  "enabled with STIBP protection" : "vulnerable");
	}

	return sysfs_emit(buf, "%s\n", retbleed_strings[retbleed_mitigation]);
}

static ssize_t srso_show_state(char *buf)
{
	return sysfs_emit(buf, "%s\n", srso_strings[srso_mitigation]);
}

static ssize_t gds_show_state(char *buf)
{
	return sysfs_emit(buf, "%s\n", gds_strings[gds_mitigation]);
}

static ssize_t tsa_show_state(char *buf)
{
	return sysfs_emit(buf, "%s\n", tsa_strings[tsa_mitigation]);
}

static ssize_t vmscape_show_state(char *buf)
{
	return sysfs_emit(buf, "%s\n", vmscape_strings[vmscape_mitigation]);
}

static ssize_t cpu_show_common(struct device *dev, struct device_attribute *attr,
			       char *buf, unsigned int bug)
{
	if (!boot_cpu_has_bug(bug))
		return sysfs_emit(buf, "Not affected\n");

	switch (bug) {
	case X86_BUG_CPU_MELTDOWN:
		if (boot_cpu_has(X86_FEATURE_PTI))
			return sysfs_emit(buf, "Mitigation: PTI\n");

		if (hypervisor_is_type(X86_HYPER_XEN_PV))
			return sysfs_emit(buf, "Unknown (XEN PV detected, hypervisor mitigation required)\n");

		break;

	case X86_BUG_SPECTRE_V1:
		return sysfs_emit(buf, "%s\n", spectre_v1_strings[spectre_v1_mitigation]);

	case X86_BUG_SPECTRE_V2:
		return spectre_v2_show_state(buf);

	case X86_BUG_SPEC_STORE_BYPASS:
		return sysfs_emit(buf, "%s\n", ssb_strings[ssb_mode]);

	case X86_BUG_L1TF:
		if (boot_cpu_has(X86_FEATURE_L1TF_PTEINV))
			return l1tf_show_state(buf);
		break;

	case X86_BUG_MDS:
		return mds_show_state(buf);

	case X86_BUG_TAA:
		return tsx_async_abort_show_state(buf);

	case X86_BUG_ITLB_MULTIHIT:
		return itlb_multihit_show_state(buf);

	case X86_BUG_SRBDS:
		return srbds_show_state(buf);

	case X86_BUG_MMIO_STALE_DATA:
		return mmio_stale_data_show_state(buf);

	case X86_BUG_RETBLEED:
		return retbleed_show_state(buf);

	case X86_BUG_SRSO:
		return srso_show_state(buf);

	case X86_BUG_GDS:
		return gds_show_state(buf);

	case X86_BUG_RFDS:
		return rfds_show_state(buf);

	case X86_BUG_OLD_MICROCODE:
		return old_microcode_show_state(buf);

	case X86_BUG_ITS:
		return its_show_state(buf);

	case X86_BUG_TSA:
		return tsa_show_state(buf);

	case X86_BUG_VMSCAPE:
		return vmscape_show_state(buf);

	default:
		break;
	}

	return sysfs_emit(buf, "Vulnerable\n");
}

ssize_t cpu_show_meltdown(struct device *dev, struct device_attribute *attr, char *buf)
{
	return cpu_show_common(dev, attr, buf, X86_BUG_CPU_MELTDOWN);
}

ssize_t cpu_show_spectre_v1(struct device *dev, struct device_attribute *attr, char *buf)
{
	return cpu_show_common(dev, attr, buf, X86_BUG_SPECTRE_V1);
}

ssize_t cpu_show_spectre_v2(struct device *dev, struct device_attribute *attr, char *buf)
{
	return cpu_show_common(dev, attr, buf, X86_BUG_SPECTRE_V2);
}

ssize_t cpu_show_spec_store_bypass(struct device *dev, struct device_attribute *attr, char *buf)
{
	return cpu_show_common(dev, attr, buf, X86_BUG_SPEC_STORE_BYPASS);
}

ssize_t cpu_show_l1tf(struct device *dev, struct device_attribute *attr, char *buf)
{
	return cpu_show_common(dev, attr, buf, X86_BUG_L1TF);
}

ssize_t cpu_show_mds(struct device *dev, struct device_attribute *attr, char *buf)
{
	return cpu_show_common(dev, attr, buf, X86_BUG_MDS);
}

ssize_t cpu_show_tsx_async_abort(struct device *dev, struct device_attribute *attr, char *buf)
{
	return cpu_show_common(dev, attr, buf, X86_BUG_TAA);
}

ssize_t cpu_show_itlb_multihit(struct device *dev, struct device_attribute *attr, char *buf)
{
	return cpu_show_common(dev, attr, buf, X86_BUG_ITLB_MULTIHIT);
}

ssize_t cpu_show_srbds(struct device *dev, struct device_attribute *attr, char *buf)
{
	return cpu_show_common(dev, attr, buf, X86_BUG_SRBDS);
}

ssize_t cpu_show_mmio_stale_data(struct device *dev, struct device_attribute *attr, char *buf)
{
	return cpu_show_common(dev, attr, buf, X86_BUG_MMIO_STALE_DATA);
}

ssize_t cpu_show_retbleed(struct device *dev, struct device_attribute *attr, char *buf)
{
	return cpu_show_common(dev, attr, buf, X86_BUG_RETBLEED);
}

ssize_t cpu_show_spec_rstack_overflow(struct device *dev, struct device_attribute *attr, char *buf)
{
	return cpu_show_common(dev, attr, buf, X86_BUG_SRSO);
}

ssize_t cpu_show_gds(struct device *dev, struct device_attribute *attr, char *buf)
{
	return cpu_show_common(dev, attr, buf, X86_BUG_GDS);
}

ssize_t cpu_show_reg_file_data_sampling(struct device *dev, struct device_attribute *attr, char *buf)
{
	return cpu_show_common(dev, attr, buf, X86_BUG_RFDS);
}

ssize_t cpu_show_old_microcode(struct device *dev, struct device_attribute *attr, char *buf)
{
	return cpu_show_common(dev, attr, buf, X86_BUG_OLD_MICROCODE);
}

ssize_t cpu_show_indirect_target_selection(struct device *dev, struct device_attribute *attr, char *buf)
{
	return cpu_show_common(dev, attr, buf, X86_BUG_ITS);
}

ssize_t cpu_show_tsa(struct device *dev, struct device_attribute *attr, char *buf)
{
	return cpu_show_common(dev, attr, buf, X86_BUG_TSA);
}

ssize_t cpu_show_vmscape(struct device *dev, struct device_attribute *attr, char *buf)
{
	return cpu_show_common(dev, attr, buf, X86_BUG_VMSCAPE);
}
#endif

void __warn_thunk(void)
{
	WARN_ONCE(1, "Unpatched return thunk in use. This should not happen!\n");
}<|MERGE_RESOLUTION|>--- conflicted
+++ resolved
@@ -145,17 +145,6 @@
  */
 DEFINE_STATIC_KEY_FALSE(switch_mm_cond_l1d_flush);
 
-<<<<<<< HEAD
-/*
- * Controls CPU Fill buffer clear before VMenter. This is a subset of
- * X86_FEATURE_CLEAR_CPU_BUF, and should only be enabled when KVM-only
- * mitigation is required.
- */
-DEFINE_STATIC_KEY_FALSE(cpu_buf_vm_clear);
-EXPORT_SYMBOL_FOR_KVM(cpu_buf_vm_clear);
-
-=======
->>>>>>> e0c26d47
 #undef pr_fmt
 #define pr_fmt(fmt)	"mitigations: " fmt
 
