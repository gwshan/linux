--- conflicted
+++ resolved
@@ -51,11 +51,8 @@
 
 	pc = &mm->context;
 	set_ldt(pc->ldt->entries, pc->ldt->nr_entries);
-<<<<<<< HEAD
-=======
 
 	refresh_ldt_segments();
->>>>>>> bb176f67
 }
 
 /* The caller must call finalize_ldt_struct on the result. LDT starts zeroed. */
