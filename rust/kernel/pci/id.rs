// SPDX-License-Identifier: GPL-2.0

//! PCI device identifiers and related types.
//!
//! This module contains PCI class codes, Vendor IDs, and supporting types.

<<<<<<< HEAD
use crate::{bindings, error::code::EINVAL, error::Error, fmt, prelude::*};
=======
use crate::{
    bindings,
    prelude::*, //
};
use core::fmt;
>>>>>>> 473b9f33

/// PCI device class codes.
///
/// Each entry contains the full 24-bit PCI class code (base class in bits
/// 23-16, subclass in bits 15-8, programming interface in bits 7-0).
///
/// # Examples
///
/// ```
/// # use kernel::{device::Core, pci::{self, Class}, prelude::*};
/// fn probe_device(pdev: &pci::Device<Core>) -> Result {
///     let pci_class = pdev.pci_class();
///     dev_info!(
///         pdev.as_ref(),
///         "Detected PCI class: {}\n",
///         pci_class
///     );
///     Ok(())
/// }
/// ```
#[derive(Clone, Copy, PartialEq, Eq)]
#[repr(transparent)]
pub struct Class(u32);

/// PCI class mask constants for matching [`Class`] codes.
#[repr(u32)]
#[derive(Debug, Clone, Copy, PartialEq, Eq)]
pub enum ClassMask {
    /// Match the full 24-bit class code.
    Full = 0xffffff,
    /// Match the upper 16 bits of the class code (base class and subclass only)
    ClassSubclass = 0xffff00,
}

macro_rules! define_all_pci_classes {
    (
        $($variant:ident = $binding:expr,)+
    ) => {
        impl Class {
            $(
                #[allow(missing_docs)]
                pub const $variant: Self = Self(Self::to_24bit_class($binding));
            )+
        }

        impl fmt::Display for Class {
            fn fmt(&self, f: &mut fmt::Formatter<'_>) -> fmt::Result {
                match self {
                    $(
                        &Self::$variant => write!(f, stringify!($variant)),
                    )+
                    _ => <Self as fmt::Debug>::fmt(self, f),
                }
            }
        }
    };
}

/// Once constructed, a [`Class`] contains a valid PCI class code.
impl Class {
    /// Create a [`Class`] from a raw 24-bit class code.
    #[inline]
    pub(super) fn from_raw(class_code: u32) -> Self {
        Self(class_code)
    }

    /// Get the raw 24-bit class code value.
    #[inline]
    pub const fn as_raw(self) -> u32 {
        self.0
    }

    // Converts a PCI class constant to 24-bit format.
    //
    // Many device drivers use only the upper 16 bits (base class and subclass),
    // but some use the full 24 bits. In order to support both cases, store the
    // class code as a 24-bit value, where 16-bit values are shifted up 8 bits.
    const fn to_24bit_class(val: u32) -> u32 {
        if val > 0xFFFF {
            val
        } else {
            val << 8
        }
    }
}

impl fmt::Debug for Class {
    fn fmt(&self, f: &mut fmt::Formatter<'_>) -> fmt::Result {
        write!(f, "0x{:06x}", self.0)
    }
}

impl ClassMask {
    /// Get the raw mask value.
    #[inline]
    pub const fn as_raw(self) -> u32 {
        self as u32
    }
}

impl TryFrom<u32> for ClassMask {
    type Error = Error;

    fn try_from(value: u32) -> Result<Self, Self::Error> {
        match value {
            0xffffff => Ok(ClassMask::Full),
            0xffff00 => Ok(ClassMask::ClassSubclass),
            _ => Err(EINVAL),
        }
    }
}

/// PCI vendor IDs.
///
/// Each entry contains the 16-bit PCI vendor ID as assigned by the PCI SIG.
#[derive(Clone, Copy, PartialEq, Eq)]
#[repr(transparent)]
pub struct Vendor(u16);

macro_rules! define_all_pci_vendors {
    (
        $($variant:ident = $binding:expr,)+
    ) => {
        impl Vendor {
            $(
                #[allow(missing_docs)]
                pub const $variant: Self = Self($binding as u16);
            )+
        }

        impl fmt::Display for Vendor {
            fn fmt(&self, f: &mut fmt::Formatter<'_>) -> fmt::Result {
                match self {
                    $(
                        &Self::$variant => write!(f, stringify!($variant)),
                    )+
                    _ => <Self as fmt::Debug>::fmt(self, f),
                }
            }
        }
    };
}

/// Once constructed, a `Vendor` contains a valid PCI Vendor ID.
impl Vendor {
    /// Create a Vendor from a raw 16-bit vendor ID.
    #[inline]
    pub(super) fn from_raw(vendor_id: u16) -> Self {
        Self(vendor_id)
    }

    /// Get the raw 16-bit vendor ID value.
    #[inline]
    pub const fn as_raw(self) -> u16 {
        self.0
    }
}

impl fmt::Debug for Vendor {
    #[inline]
    fn fmt(&self, f: &mut fmt::Formatter<'_>) -> fmt::Result {
        write!(f, "0x{:04x}", self.0)
    }
}

define_all_pci_classes! {
    NOT_DEFINED                = bindings::PCI_CLASS_NOT_DEFINED,                // 0x000000
    NOT_DEFINED_VGA            = bindings::PCI_CLASS_NOT_DEFINED_VGA,            // 0x000100

    STORAGE_SCSI               = bindings::PCI_CLASS_STORAGE_SCSI,               // 0x010000
    STORAGE_IDE                = bindings::PCI_CLASS_STORAGE_IDE,                // 0x010100
    STORAGE_FLOPPY             = bindings::PCI_CLASS_STORAGE_FLOPPY,             // 0x010200
    STORAGE_IPI                = bindings::PCI_CLASS_STORAGE_IPI,                // 0x010300
    STORAGE_RAID               = bindings::PCI_CLASS_STORAGE_RAID,               // 0x010400
    STORAGE_SATA               = bindings::PCI_CLASS_STORAGE_SATA,               // 0x010600
    STORAGE_SATA_AHCI          = bindings::PCI_CLASS_STORAGE_SATA_AHCI,          // 0x010601
    STORAGE_SAS                = bindings::PCI_CLASS_STORAGE_SAS,                // 0x010700
    STORAGE_EXPRESS            = bindings::PCI_CLASS_STORAGE_EXPRESS,            // 0x010802
    STORAGE_OTHER              = bindings::PCI_CLASS_STORAGE_OTHER,              // 0x018000

    NETWORK_ETHERNET           = bindings::PCI_CLASS_NETWORK_ETHERNET,           // 0x020000
    NETWORK_TOKEN_RING         = bindings::PCI_CLASS_NETWORK_TOKEN_RING,         // 0x020100
    NETWORK_FDDI               = bindings::PCI_CLASS_NETWORK_FDDI,               // 0x020200
    NETWORK_ATM                = bindings::PCI_CLASS_NETWORK_ATM,                // 0x020300
    NETWORK_OTHER              = bindings::PCI_CLASS_NETWORK_OTHER,              // 0x028000

    DISPLAY_VGA                = bindings::PCI_CLASS_DISPLAY_VGA,                // 0x030000
    DISPLAY_XGA                = bindings::PCI_CLASS_DISPLAY_XGA,                // 0x030100
    DISPLAY_3D                 = bindings::PCI_CLASS_DISPLAY_3D,                 // 0x030200
    DISPLAY_OTHER              = bindings::PCI_CLASS_DISPLAY_OTHER,              // 0x038000

    MULTIMEDIA_VIDEO           = bindings::PCI_CLASS_MULTIMEDIA_VIDEO,           // 0x040000
    MULTIMEDIA_AUDIO           = bindings::PCI_CLASS_MULTIMEDIA_AUDIO,           // 0x040100
    MULTIMEDIA_PHONE           = bindings::PCI_CLASS_MULTIMEDIA_PHONE,           // 0x040200
    MULTIMEDIA_HD_AUDIO        = bindings::PCI_CLASS_MULTIMEDIA_HD_AUDIO,        // 0x040300
    MULTIMEDIA_OTHER           = bindings::PCI_CLASS_MULTIMEDIA_OTHER,           // 0x048000

    MEMORY_RAM                 = bindings::PCI_CLASS_MEMORY_RAM,                 // 0x050000
    MEMORY_FLASH               = bindings::PCI_CLASS_MEMORY_FLASH,               // 0x050100
    MEMORY_CXL                 = bindings::PCI_CLASS_MEMORY_CXL,                 // 0x050200
    MEMORY_OTHER               = bindings::PCI_CLASS_MEMORY_OTHER,               // 0x058000

    BRIDGE_HOST                = bindings::PCI_CLASS_BRIDGE_HOST,                // 0x060000
    BRIDGE_ISA                 = bindings::PCI_CLASS_BRIDGE_ISA,                 // 0x060100
    BRIDGE_EISA                = bindings::PCI_CLASS_BRIDGE_EISA,                // 0x060200
    BRIDGE_MC                  = bindings::PCI_CLASS_BRIDGE_MC,                  // 0x060300
    BRIDGE_PCI_NORMAL          = bindings::PCI_CLASS_BRIDGE_PCI_NORMAL,          // 0x060400
    BRIDGE_PCI_SUBTRACTIVE     = bindings::PCI_CLASS_BRIDGE_PCI_SUBTRACTIVE,     // 0x060401
    BRIDGE_PCMCIA              = bindings::PCI_CLASS_BRIDGE_PCMCIA,              // 0x060500
    BRIDGE_NUBUS               = bindings::PCI_CLASS_BRIDGE_NUBUS,               // 0x060600
    BRIDGE_CARDBUS             = bindings::PCI_CLASS_BRIDGE_CARDBUS,             // 0x060700
    BRIDGE_RACEWAY             = bindings::PCI_CLASS_BRIDGE_RACEWAY,             // 0x060800
    BRIDGE_OTHER               = bindings::PCI_CLASS_BRIDGE_OTHER,               // 0x068000

    COMMUNICATION_SERIAL       = bindings::PCI_CLASS_COMMUNICATION_SERIAL,       // 0x070000
    COMMUNICATION_PARALLEL     = bindings::PCI_CLASS_COMMUNICATION_PARALLEL,     // 0x070100
    COMMUNICATION_MULTISERIAL  = bindings::PCI_CLASS_COMMUNICATION_MULTISERIAL,  // 0x070200
    COMMUNICATION_MODEM        = bindings::PCI_CLASS_COMMUNICATION_MODEM,        // 0x070300
    COMMUNICATION_OTHER        = bindings::PCI_CLASS_COMMUNICATION_OTHER,        // 0x078000

    SYSTEM_PIC                 = bindings::PCI_CLASS_SYSTEM_PIC,                 // 0x080000
    SYSTEM_PIC_IOAPIC          = bindings::PCI_CLASS_SYSTEM_PIC_IOAPIC,          // 0x080010
    SYSTEM_PIC_IOXAPIC         = bindings::PCI_CLASS_SYSTEM_PIC_IOXAPIC,         // 0x080020
    SYSTEM_DMA                 = bindings::PCI_CLASS_SYSTEM_DMA,                 // 0x080100
    SYSTEM_TIMER               = bindings::PCI_CLASS_SYSTEM_TIMER,               // 0x080200
    SYSTEM_RTC                 = bindings::PCI_CLASS_SYSTEM_RTC,                 // 0x080300
    SYSTEM_PCI_HOTPLUG         = bindings::PCI_CLASS_SYSTEM_PCI_HOTPLUG,         // 0x080400
    SYSTEM_SDHCI               = bindings::PCI_CLASS_SYSTEM_SDHCI,               // 0x080500
    SYSTEM_RCEC                = bindings::PCI_CLASS_SYSTEM_RCEC,                // 0x080700
    SYSTEM_OTHER               = bindings::PCI_CLASS_SYSTEM_OTHER,               // 0x088000

    INPUT_KEYBOARD             = bindings::PCI_CLASS_INPUT_KEYBOARD,             // 0x090000
    INPUT_PEN                  = bindings::PCI_CLASS_INPUT_PEN,                  // 0x090100
    INPUT_MOUSE                = bindings::PCI_CLASS_INPUT_MOUSE,                // 0x090200
    INPUT_SCANNER              = bindings::PCI_CLASS_INPUT_SCANNER,              // 0x090300
    INPUT_GAMEPORT             = bindings::PCI_CLASS_INPUT_GAMEPORT,             // 0x090400
    INPUT_OTHER                = bindings::PCI_CLASS_INPUT_OTHER,                // 0x098000

    DOCKING_GENERIC            = bindings::PCI_CLASS_DOCKING_GENERIC,            // 0x0a0000
    DOCKING_OTHER              = bindings::PCI_CLASS_DOCKING_OTHER,              // 0x0a8000

    PROCESSOR_386              = bindings::PCI_CLASS_PROCESSOR_386,              // 0x0b0000
    PROCESSOR_486              = bindings::PCI_CLASS_PROCESSOR_486,              // 0x0b0100
    PROCESSOR_PENTIUM          = bindings::PCI_CLASS_PROCESSOR_PENTIUM,          // 0x0b0200
    PROCESSOR_ALPHA            = bindings::PCI_CLASS_PROCESSOR_ALPHA,            // 0x0b1000
    PROCESSOR_POWERPC          = bindings::PCI_CLASS_PROCESSOR_POWERPC,          // 0x0b2000
    PROCESSOR_MIPS             = bindings::PCI_CLASS_PROCESSOR_MIPS,             // 0x0b3000
    PROCESSOR_CO               = bindings::PCI_CLASS_PROCESSOR_CO,               // 0x0b4000

    SERIAL_FIREWIRE            = bindings::PCI_CLASS_SERIAL_FIREWIRE,            // 0x0c0000
    SERIAL_FIREWIRE_OHCI       = bindings::PCI_CLASS_SERIAL_FIREWIRE_OHCI,       // 0x0c0010
    SERIAL_ACCESS              = bindings::PCI_CLASS_SERIAL_ACCESS,              // 0x0c0100
    SERIAL_SSA                 = bindings::PCI_CLASS_SERIAL_SSA,                 // 0x0c0200
    SERIAL_USB_UHCI            = bindings::PCI_CLASS_SERIAL_USB_UHCI,            // 0x0c0300
    SERIAL_USB_OHCI            = bindings::PCI_CLASS_SERIAL_USB_OHCI,            // 0x0c0310
    SERIAL_USB_EHCI            = bindings::PCI_CLASS_SERIAL_USB_EHCI,            // 0x0c0320
    SERIAL_USB_XHCI            = bindings::PCI_CLASS_SERIAL_USB_XHCI,            // 0x0c0330
    SERIAL_USB_CDNS            = bindings::PCI_CLASS_SERIAL_USB_CDNS,            // 0x0c0380
    SERIAL_USB_DEVICE          = bindings::PCI_CLASS_SERIAL_USB_DEVICE,          // 0x0c03fe
    SERIAL_FIBER               = bindings::PCI_CLASS_SERIAL_FIBER,               // 0x0c0400
    SERIAL_SMBUS               = bindings::PCI_CLASS_SERIAL_SMBUS,               // 0x0c0500
    SERIAL_IPMI_SMIC           = bindings::PCI_CLASS_SERIAL_IPMI_SMIC,           // 0x0c0700
    SERIAL_IPMI_KCS            = bindings::PCI_CLASS_SERIAL_IPMI_KCS,            // 0x0c0701
    SERIAL_IPMI_BT             = bindings::PCI_CLASS_SERIAL_IPMI_BT,             // 0x0c0702

    WIRELESS_RF_CONTROLLER     = bindings::PCI_CLASS_WIRELESS_RF_CONTROLLER,     // 0x0d1000
    WIRELESS_WHCI              = bindings::PCI_CLASS_WIRELESS_WHCI,              // 0x0d1010

    INTELLIGENT_I2O            = bindings::PCI_CLASS_INTELLIGENT_I2O,            // 0x0e0000

    SATELLITE_TV               = bindings::PCI_CLASS_SATELLITE_TV,               // 0x0f0000
    SATELLITE_AUDIO            = bindings::PCI_CLASS_SATELLITE_AUDIO,            // 0x0f0100
    SATELLITE_VOICE            = bindings::PCI_CLASS_SATELLITE_VOICE,            // 0x0f0300
    SATELLITE_DATA             = bindings::PCI_CLASS_SATELLITE_DATA,             // 0x0f0400

    CRYPT_NETWORK              = bindings::PCI_CLASS_CRYPT_NETWORK,              // 0x100000
    CRYPT_ENTERTAINMENT        = bindings::PCI_CLASS_CRYPT_ENTERTAINMENT,        // 0x100100
    CRYPT_OTHER                = bindings::PCI_CLASS_CRYPT_OTHER,                // 0x108000

    SP_DPIO                    = bindings::PCI_CLASS_SP_DPIO,                    // 0x110000
    SP_OTHER                   = bindings::PCI_CLASS_SP_OTHER,                   // 0x118000

    ACCELERATOR_PROCESSING     = bindings::PCI_CLASS_ACCELERATOR_PROCESSING,     // 0x120000

    OTHERS                     = bindings::PCI_CLASS_OTHERS,                     // 0xff0000
}

define_all_pci_vendors! {
    PCI_SIG                  = bindings::PCI_VENDOR_ID_PCI_SIG,                  // 0x0001
    LOONGSON                 = bindings::PCI_VENDOR_ID_LOONGSON,                 // 0x0014
    SOLIDIGM                 = bindings::PCI_VENDOR_ID_SOLIDIGM,                 // 0x025e
    TTTECH                   = bindings::PCI_VENDOR_ID_TTTECH,                   // 0x0357
    DYNALINK                 = bindings::PCI_VENDOR_ID_DYNALINK,                 // 0x0675
    UBIQUITI                 = bindings::PCI_VENDOR_ID_UBIQUITI,                 // 0x0777
    BERKOM                   = bindings::PCI_VENDOR_ID_BERKOM,                   // 0x0871
    ITTIM                    = bindings::PCI_VENDOR_ID_ITTIM,                    // 0x0b48
    COMPAQ                   = bindings::PCI_VENDOR_ID_COMPAQ,                   // 0x0e11
    LSI_LOGIC                = bindings::PCI_VENDOR_ID_LSI_LOGIC,                // 0x1000
    ATI                      = bindings::PCI_VENDOR_ID_ATI,                      // 0x1002
    VLSI                     = bindings::PCI_VENDOR_ID_VLSI,                     // 0x1004
    ADL                      = bindings::PCI_VENDOR_ID_ADL,                      // 0x1005
    NS                       = bindings::PCI_VENDOR_ID_NS,                       // 0x100b
    TSENG                    = bindings::PCI_VENDOR_ID_TSENG,                    // 0x100c
    WEITEK                   = bindings::PCI_VENDOR_ID_WEITEK,                   // 0x100e
    DEC                      = bindings::PCI_VENDOR_ID_DEC,                      // 0x1011
    CIRRUS                   = bindings::PCI_VENDOR_ID_CIRRUS,                   // 0x1013
    IBM                      = bindings::PCI_VENDOR_ID_IBM,                      // 0x1014
    UNISYS                   = bindings::PCI_VENDOR_ID_UNISYS,                   // 0x1018
    COMPEX2                  = bindings::PCI_VENDOR_ID_COMPEX2,                  // 0x101a
    WD                       = bindings::PCI_VENDOR_ID_WD,                       // 0x101c
    AMI                      = bindings::PCI_VENDOR_ID_AMI,                      // 0x101e
    AMD                      = bindings::PCI_VENDOR_ID_AMD,                      // 0x1022
    TRIDENT                  = bindings::PCI_VENDOR_ID_TRIDENT,                  // 0x1023
    AI                       = bindings::PCI_VENDOR_ID_AI,                       // 0x1025
    DELL                     = bindings::PCI_VENDOR_ID_DELL,                     // 0x1028
    MATROX                   = bindings::PCI_VENDOR_ID_MATROX,                   // 0x102B
    MOBILITY_ELECTRONICS     = bindings::PCI_VENDOR_ID_MOBILITY_ELECTRONICS,     // 0x14f2
    CT                       = bindings::PCI_VENDOR_ID_CT,                       // 0x102c
    MIRO                     = bindings::PCI_VENDOR_ID_MIRO,                     // 0x1031
    NEC                      = bindings::PCI_VENDOR_ID_NEC,                      // 0x1033
    FD                       = bindings::PCI_VENDOR_ID_FD,                       // 0x1036
    SI                       = bindings::PCI_VENDOR_ID_SI,                       // 0x1039
    HP                       = bindings::PCI_VENDOR_ID_HP,                       // 0x103c
    HP_3PAR                  = bindings::PCI_VENDOR_ID_HP_3PAR,                  // 0x1590
    PCTECH                   = bindings::PCI_VENDOR_ID_PCTECH,                   // 0x1042
    ASUSTEK                  = bindings::PCI_VENDOR_ID_ASUSTEK,                  // 0x1043
    DPT                      = bindings::PCI_VENDOR_ID_DPT,                      // 0x1044
    OPTI                     = bindings::PCI_VENDOR_ID_OPTI,                     // 0x1045
    ELSA                     = bindings::PCI_VENDOR_ID_ELSA,                     // 0x1048
    STMICRO                  = bindings::PCI_VENDOR_ID_STMICRO,                  // 0x104A
    BUSLOGIC                 = bindings::PCI_VENDOR_ID_BUSLOGIC,                 // 0x104B
    TI                       = bindings::PCI_VENDOR_ID_TI,                       // 0x104c
    SONY                     = bindings::PCI_VENDOR_ID_SONY,                     // 0x104d
    WINBOND2                 = bindings::PCI_VENDOR_ID_WINBOND2,                 // 0x1050
    ANIGMA                   = bindings::PCI_VENDOR_ID_ANIGMA,                   // 0x1051
    EFAR                     = bindings::PCI_VENDOR_ID_EFAR,                     // 0x1055
    MOTOROLA                 = bindings::PCI_VENDOR_ID_MOTOROLA,                 // 0x1057
    PROMISE                  = bindings::PCI_VENDOR_ID_PROMISE,                  // 0x105a
    FOXCONN                  = bindings::PCI_VENDOR_ID_FOXCONN,                  // 0x105b
    UMC                      = bindings::PCI_VENDOR_ID_UMC,                      // 0x1060
    PICOPOWER                = bindings::PCI_VENDOR_ID_PICOPOWER,                // 0x1066
    MYLEX                    = bindings::PCI_VENDOR_ID_MYLEX,                    // 0x1069
    APPLE                    = bindings::PCI_VENDOR_ID_APPLE,                    // 0x106b
    YAMAHA                   = bindings::PCI_VENDOR_ID_YAMAHA,                   // 0x1073
    QLOGIC                   = bindings::PCI_VENDOR_ID_QLOGIC,                   // 0x1077
    CYRIX                    = bindings::PCI_VENDOR_ID_CYRIX,                    // 0x1078
    CONTAQ                   = bindings::PCI_VENDOR_ID_CONTAQ,                   // 0x1080
    OLICOM                   = bindings::PCI_VENDOR_ID_OLICOM,                   // 0x108d
    SUN                      = bindings::PCI_VENDOR_ID_SUN,                      // 0x108e
    NI                       = bindings::PCI_VENDOR_ID_NI,                       // 0x1093
    CMD                      = bindings::PCI_VENDOR_ID_CMD,                      // 0x1095
    BROOKTREE                = bindings::PCI_VENDOR_ID_BROOKTREE,                // 0x109e
    SGI                      = bindings::PCI_VENDOR_ID_SGI,                      // 0x10a9
    WINBOND                  = bindings::PCI_VENDOR_ID_WINBOND,                  // 0x10ad
    PLX                      = bindings::PCI_VENDOR_ID_PLX,                      // 0x10b5
    MADGE                    = bindings::PCI_VENDOR_ID_MADGE,                    // 0x10b6
    THREECOM                 = bindings::PCI_VENDOR_ID_3COM,                     // 0x10b7
    AL                       = bindings::PCI_VENDOR_ID_AL,                       // 0x10b9
    NEOMAGIC                 = bindings::PCI_VENDOR_ID_NEOMAGIC,                 // 0x10c8
    TCONRAD                  = bindings::PCI_VENDOR_ID_TCONRAD,                  // 0x10da
    ROHM                     = bindings::PCI_VENDOR_ID_ROHM,                     // 0x10db
    NVIDIA                   = bindings::PCI_VENDOR_ID_NVIDIA,                   // 0x10de
    IMS                      = bindings::PCI_VENDOR_ID_IMS,                      // 0x10e0
    AMCC                     = bindings::PCI_VENDOR_ID_AMCC,                     // 0x10e8
    AMPERE                   = bindings::PCI_VENDOR_ID_AMPERE,                   // 0x1def
    INTERG                   = bindings::PCI_VENDOR_ID_INTERG,                   // 0x10ea
    REALTEK                  = bindings::PCI_VENDOR_ID_REALTEK,                  // 0x10ec
    XILINX                   = bindings::PCI_VENDOR_ID_XILINX,                   // 0x10ee
    INIT                     = bindings::PCI_VENDOR_ID_INIT,                     // 0x1101
    CREATIVE                 = bindings::PCI_VENDOR_ID_CREATIVE,                 // 0x1102
    TTI                      = bindings::PCI_VENDOR_ID_TTI,                      // 0x1103
    SIGMA                    = bindings::PCI_VENDOR_ID_SIGMA,                    // 0x1105
    VIA                      = bindings::PCI_VENDOR_ID_VIA,                      // 0x1106
    SIEMENS                  = bindings::PCI_VENDOR_ID_SIEMENS,                  // 0x110A
    VORTEX                   = bindings::PCI_VENDOR_ID_VORTEX,                   // 0x1119
    EF                       = bindings::PCI_VENDOR_ID_EF,                       // 0x111a
    IDT                      = bindings::PCI_VENDOR_ID_IDT,                      // 0x111d
    FORE                     = bindings::PCI_VENDOR_ID_FORE,                     // 0x1127
    PHILIPS                  = bindings::PCI_VENDOR_ID_PHILIPS,                  // 0x1131
    EICON                    = bindings::PCI_VENDOR_ID_EICON,                    // 0x1133
    CISCO                    = bindings::PCI_VENDOR_ID_CISCO,                    // 0x1137
    ZIATECH                  = bindings::PCI_VENDOR_ID_ZIATECH,                  // 0x1138
    SYSKONNECT               = bindings::PCI_VENDOR_ID_SYSKONNECT,               // 0x1148
    DIGI                     = bindings::PCI_VENDOR_ID_DIGI,                     // 0x114f
    XIRCOM                   = bindings::PCI_VENDOR_ID_XIRCOM,                   // 0x115d
    SERVERWORKS              = bindings::PCI_VENDOR_ID_SERVERWORKS,              // 0x1166
    ALTERA                   = bindings::PCI_VENDOR_ID_ALTERA,                   // 0x1172
    SBE                      = bindings::PCI_VENDOR_ID_SBE,                      // 0x1176
    TOSHIBA                  = bindings::PCI_VENDOR_ID_TOSHIBA,                  // 0x1179
    TOSHIBA_2                = bindings::PCI_VENDOR_ID_TOSHIBA_2,                // 0x102f
    ATTO                     = bindings::PCI_VENDOR_ID_ATTO,                     // 0x117c
    RICOH                    = bindings::PCI_VENDOR_ID_RICOH,                    // 0x1180
    DLINK                    = bindings::PCI_VENDOR_ID_DLINK,                    // 0x1186
    ARTOP                    = bindings::PCI_VENDOR_ID_ARTOP,                    // 0x1191
    ZEITNET                  = bindings::PCI_VENDOR_ID_ZEITNET,                  // 0x1193
    FUJITSU_ME               = bindings::PCI_VENDOR_ID_FUJITSU_ME,               // 0x119e
    MARVELL                  = bindings::PCI_VENDOR_ID_MARVELL,                  // 0x11ab
    MARVELL_EXT              = bindings::PCI_VENDOR_ID_MARVELL_EXT,              // 0x1b4b
    V3                       = bindings::PCI_VENDOR_ID_V3,                       // 0x11b0
    ATT                      = bindings::PCI_VENDOR_ID_ATT,                      // 0x11c1
    SPECIALIX                = bindings::PCI_VENDOR_ID_SPECIALIX,                // 0x11cb
    ANALOG_DEVICES           = bindings::PCI_VENDOR_ID_ANALOG_DEVICES,           // 0x11d4
    ZORAN                    = bindings::PCI_VENDOR_ID_ZORAN,                    // 0x11de
    COMPEX                   = bindings::PCI_VENDOR_ID_COMPEX,                   // 0x11f6
    MICROSEMI                = bindings::PCI_VENDOR_ID_MICROSEMI,                // 0x11f8
    RP                       = bindings::PCI_VENDOR_ID_RP,                       // 0x11fe
    CYCLADES                 = bindings::PCI_VENDOR_ID_CYCLADES,                 // 0x120e
    ESSENTIAL                = bindings::PCI_VENDOR_ID_ESSENTIAL,                // 0x120f
    O2                       = bindings::PCI_VENDOR_ID_O2,                       // 0x1217
    THREEDX                  = bindings::PCI_VENDOR_ID_3DFX,                     // 0x121a
    AVM                      = bindings::PCI_VENDOR_ID_AVM,                      // 0x1244
    STALLION                 = bindings::PCI_VENDOR_ID_STALLION,                 // 0x124d
    AT                       = bindings::PCI_VENDOR_ID_AT,                       // 0x1259
    ASIX                     = bindings::PCI_VENDOR_ID_ASIX,                     // 0x125b
    ESS                      = bindings::PCI_VENDOR_ID_ESS,                      // 0x125d
    SATSAGEM                 = bindings::PCI_VENDOR_ID_SATSAGEM,                 // 0x1267
    ENSONIQ                  = bindings::PCI_VENDOR_ID_ENSONIQ,                  // 0x1274
    TRANSMETA                = bindings::PCI_VENDOR_ID_TRANSMETA,                // 0x1279
    ROCKWELL                 = bindings::PCI_VENDOR_ID_ROCKWELL,                 // 0x127A
    ITE                      = bindings::PCI_VENDOR_ID_ITE,                      // 0x1283
    ALTEON                   = bindings::PCI_VENDOR_ID_ALTEON,                   // 0x12ae
    NVIDIA_SGS               = bindings::PCI_VENDOR_ID_NVIDIA_SGS,               // 0x12d2
    PERICOM                  = bindings::PCI_VENDOR_ID_PERICOM,                  // 0x12D8
    AUREAL                   = bindings::PCI_VENDOR_ID_AUREAL,                   // 0x12eb
    ELECTRONICDESIGNGMBH     = bindings::PCI_VENDOR_ID_ELECTRONICDESIGNGMBH,     // 0x12f8
    ESDGMBH                  = bindings::PCI_VENDOR_ID_ESDGMBH,                  // 0x12fe
    CB                       = bindings::PCI_VENDOR_ID_CB,                       // 0x1307
    SIIG                     = bindings::PCI_VENDOR_ID_SIIG,                     // 0x131f
    RADISYS                  = bindings::PCI_VENDOR_ID_RADISYS,                  // 0x1331
    MICRO_MEMORY             = bindings::PCI_VENDOR_ID_MICRO_MEMORY,             // 0x1332
    DOMEX                    = bindings::PCI_VENDOR_ID_DOMEX,                    // 0x134a
    INTASHIELD               = bindings::PCI_VENDOR_ID_INTASHIELD,               // 0x135a
    QUATECH                  = bindings::PCI_VENDOR_ID_QUATECH,                  // 0x135C
    SEALEVEL                 = bindings::PCI_VENDOR_ID_SEALEVEL,                 // 0x135e
    HYPERCOPE                = bindings::PCI_VENDOR_ID_HYPERCOPE,                // 0x1365
    DIGIGRAM                 = bindings::PCI_VENDOR_ID_DIGIGRAM,                 // 0x1369
    KAWASAKI                 = bindings::PCI_VENDOR_ID_KAWASAKI,                 // 0x136b
    CNET                     = bindings::PCI_VENDOR_ID_CNET,                     // 0x1371
    LMC                      = bindings::PCI_VENDOR_ID_LMC,                      // 0x1376
    NETGEAR                  = bindings::PCI_VENDOR_ID_NETGEAR,                  // 0x1385
    APPLICOM                 = bindings::PCI_VENDOR_ID_APPLICOM,                 // 0x1389
    MOXA                     = bindings::PCI_VENDOR_ID_MOXA,                     // 0x1393
    CCD                      = bindings::PCI_VENDOR_ID_CCD,                      // 0x1397
    EXAR                     = bindings::PCI_VENDOR_ID_EXAR,                     // 0x13a8
    MICROGATE                = bindings::PCI_VENDOR_ID_MICROGATE,                // 0x13c0
    THREEWARE                = bindings::PCI_VENDOR_ID_3WARE,                    // 0x13C1
    IOMEGA                   = bindings::PCI_VENDOR_ID_IOMEGA,                   // 0x13ca
    ABOCOM                   = bindings::PCI_VENDOR_ID_ABOCOM,                   // 0x13D1
    SUNDANCE                 = bindings::PCI_VENDOR_ID_SUNDANCE,                 // 0x13f0
    CMEDIA                   = bindings::PCI_VENDOR_ID_CMEDIA,                   // 0x13f6
    ADVANTECH                = bindings::PCI_VENDOR_ID_ADVANTECH,                // 0x13fe
    MEILHAUS                 = bindings::PCI_VENDOR_ID_MEILHAUS,                 // 0x1402
    LAVA                     = bindings::PCI_VENDOR_ID_LAVA,                     // 0x1407
    TIMEDIA                  = bindings::PCI_VENDOR_ID_TIMEDIA,                  // 0x1409
    ICE                      = bindings::PCI_VENDOR_ID_ICE,                      // 0x1412
    MICROSOFT                = bindings::PCI_VENDOR_ID_MICROSOFT,                // 0x1414
    OXSEMI                   = bindings::PCI_VENDOR_ID_OXSEMI,                   // 0x1415
    CHELSIO                  = bindings::PCI_VENDOR_ID_CHELSIO,                  // 0x1425
    EDIMAX                   = bindings::PCI_VENDOR_ID_EDIMAX,                   // 0x1432
    ADLINK                   = bindings::PCI_VENDOR_ID_ADLINK,                   // 0x144a
    SAMSUNG                  = bindings::PCI_VENDOR_ID_SAMSUNG,                  // 0x144d
    GIGABYTE                 = bindings::PCI_VENDOR_ID_GIGABYTE,                 // 0x1458
    AMBIT                    = bindings::PCI_VENDOR_ID_AMBIT,                    // 0x1468
    MYRICOM                  = bindings::PCI_VENDOR_ID_MYRICOM,                  // 0x14c1
    MEDIATEK                 = bindings::PCI_VENDOR_ID_MEDIATEK,                 // 0x14c3
    TITAN                    = bindings::PCI_VENDOR_ID_TITAN,                    // 0x14D2
    PANACOM                  = bindings::PCI_VENDOR_ID_PANACOM,                  // 0x14d4
    SIPACKETS                = bindings::PCI_VENDOR_ID_SIPACKETS,                // 0x14d9
    AFAVLAB                  = bindings::PCI_VENDOR_ID_AFAVLAB,                  // 0x14db
    AMPLICON                 = bindings::PCI_VENDOR_ID_AMPLICON,                 // 0x14dc
    BCM_GVC                  = bindings::PCI_VENDOR_ID_BCM_GVC,                  // 0x14a4
    BROADCOM                 = bindings::PCI_VENDOR_ID_BROADCOM,                 // 0x14e4
    TOPIC                    = bindings::PCI_VENDOR_ID_TOPIC,                    // 0x151f
    MAINPINE                 = bindings::PCI_VENDOR_ID_MAINPINE,                 // 0x1522
    ENE                      = bindings::PCI_VENDOR_ID_ENE,                      // 0x1524
    SYBA                     = bindings::PCI_VENDOR_ID_SYBA,                     // 0x1592
    MORETON                  = bindings::PCI_VENDOR_ID_MORETON,                  // 0x15aa
    VMWARE                   = bindings::PCI_VENDOR_ID_VMWARE,                   // 0x15ad
    ZOLTRIX                  = bindings::PCI_VENDOR_ID_ZOLTRIX,                  // 0x15b0
    MELLANOX                 = bindings::PCI_VENDOR_ID_MELLANOX,                 // 0x15b3
    DFI                      = bindings::PCI_VENDOR_ID_DFI,                      // 0x15bd
    QUICKNET                 = bindings::PCI_VENDOR_ID_QUICKNET,                 // 0x15e2
    ADDIDATA                 = bindings::PCI_VENDOR_ID_ADDIDATA,                 // 0x15B8
    PDC                      = bindings::PCI_VENDOR_ID_PDC,                      // 0x15e9
    FARSITE                  = bindings::PCI_VENDOR_ID_FARSITE,                  // 0x1619
    ARIMA                    = bindings::PCI_VENDOR_ID_ARIMA,                    // 0x161f
    BROCADE                  = bindings::PCI_VENDOR_ID_BROCADE,                  // 0x1657
    SIBYTE                   = bindings::PCI_VENDOR_ID_SIBYTE,                   // 0x166d
    ATHEROS                  = bindings::PCI_VENDOR_ID_ATHEROS,                  // 0x168c
    NETCELL                  = bindings::PCI_VENDOR_ID_NETCELL,                  // 0x169c
    CENATEK                  = bindings::PCI_VENDOR_ID_CENATEK,                  // 0x16CA
    SYNOPSYS                 = bindings::PCI_VENDOR_ID_SYNOPSYS,                 // 0x16c3
    USR                      = bindings::PCI_VENDOR_ID_USR,                      // 0x16ec
    VITESSE                  = bindings::PCI_VENDOR_ID_VITESSE,                  // 0x1725
    LINKSYS                  = bindings::PCI_VENDOR_ID_LINKSYS,                  // 0x1737
    ALTIMA                   = bindings::PCI_VENDOR_ID_ALTIMA,                   // 0x173b
    CAVIUM                   = bindings::PCI_VENDOR_ID_CAVIUM,                   // 0x177d
    TECHWELL                 = bindings::PCI_VENDOR_ID_TECHWELL,                 // 0x1797
    BELKIN                   = bindings::PCI_VENDOR_ID_BELKIN,                   // 0x1799
    RDC                      = bindings::PCI_VENDOR_ID_RDC,                      // 0x17f3
    GLI                      = bindings::PCI_VENDOR_ID_GLI,                      // 0x17a0
    LENOVO                   = bindings::PCI_VENDOR_ID_LENOVO,                   // 0x17aa
    QCOM                     = bindings::PCI_VENDOR_ID_QCOM,                     // 0x17cb
    CDNS                     = bindings::PCI_VENDOR_ID_CDNS,                     // 0x17cd
    ARECA                    = bindings::PCI_VENDOR_ID_ARECA,                    // 0x17d3
    S2IO                     = bindings::PCI_VENDOR_ID_S2IO,                     // 0x17d5
    SITECOM                  = bindings::PCI_VENDOR_ID_SITECOM,                  // 0x182d
    TOPSPIN                  = bindings::PCI_VENDOR_ID_TOPSPIN,                  // 0x1867
    COMMTECH                 = bindings::PCI_VENDOR_ID_COMMTECH,                 // 0x18f7
    SILAN                    = bindings::PCI_VENDOR_ID_SILAN,                    // 0x1904
    RENESAS                  = bindings::PCI_VENDOR_ID_RENESAS,                  // 0x1912
    SOLARFLARE               = bindings::PCI_VENDOR_ID_SOLARFLARE,               // 0x1924
    TDI                      = bindings::PCI_VENDOR_ID_TDI,                      // 0x192E
    NXP                      = bindings::PCI_VENDOR_ID_NXP,                      // 0x1957
    PASEMI                   = bindings::PCI_VENDOR_ID_PASEMI,                   // 0x1959
    ATTANSIC                 = bindings::PCI_VENDOR_ID_ATTANSIC,                 // 0x1969
    JMICRON                  = bindings::PCI_VENDOR_ID_JMICRON,                  // 0x197B
    KORENIX                  = bindings::PCI_VENDOR_ID_KORENIX,                  // 0x1982
    HUAWEI                   = bindings::PCI_VENDOR_ID_HUAWEI,                   // 0x19e5
    NETRONOME                = bindings::PCI_VENDOR_ID_NETRONOME,                // 0x19ee
    QMI                      = bindings::PCI_VENDOR_ID_QMI,                      // 0x1a32
    AZWAVE                   = bindings::PCI_VENDOR_ID_AZWAVE,                   // 0x1a3b
    REDHAT_QUMRANET          = bindings::PCI_VENDOR_ID_REDHAT_QUMRANET,          // 0x1af4
    ASMEDIA                  = bindings::PCI_VENDOR_ID_ASMEDIA,                  // 0x1b21
    REDHAT                   = bindings::PCI_VENDOR_ID_REDHAT,                   // 0x1b36
    WCHIC                    = bindings::PCI_VENDOR_ID_WCHIC,                    // 0x1c00
    SILICOM_DENMARK          = bindings::PCI_VENDOR_ID_SILICOM_DENMARK,          // 0x1c2c
    AMAZON_ANNAPURNA_LABS    = bindings::PCI_VENDOR_ID_AMAZON_ANNAPURNA_LABS,    // 0x1c36
    CIRCUITCO                = bindings::PCI_VENDOR_ID_CIRCUITCO,                // 0x1cc8
    AMAZON                   = bindings::PCI_VENDOR_ID_AMAZON,                   // 0x1d0f
    ZHAOXIN                  = bindings::PCI_VENDOR_ID_ZHAOXIN,                  // 0x1d17
    ROCKCHIP                 = bindings::PCI_VENDOR_ID_ROCKCHIP,                 // 0x1d87
    HYGON                    = bindings::PCI_VENDOR_ID_HYGON,                    // 0x1d94
    META                     = bindings::PCI_VENDOR_ID_META,                     // 0x1d9b
    FUNGIBLE                 = bindings::PCI_VENDOR_ID_FUNGIBLE,                 // 0x1dad
    HXT                      = bindings::PCI_VENDOR_ID_HXT,                      // 0x1dbf
    TEKRAM                   = bindings::PCI_VENDOR_ID_TEKRAM,                   // 0x1de1
    RPI                      = bindings::PCI_VENDOR_ID_RPI,                      // 0x1de4
    ALIBABA                  = bindings::PCI_VENDOR_ID_ALIBABA,                  // 0x1ded
    CXL                      = bindings::PCI_VENDOR_ID_CXL,                      // 0x1e98
    TEHUTI                   = bindings::PCI_VENDOR_ID_TEHUTI,                   // 0x1fc9
    SUNIX                    = bindings::PCI_VENDOR_ID_SUNIX,                    // 0x1fd4
    HINT                     = bindings::PCI_VENDOR_ID_HINT,                     // 0x3388
    THREEDLABS               = bindings::PCI_VENDOR_ID_3DLABS,                   // 0x3d3d
    NETXEN                   = bindings::PCI_VENDOR_ID_NETXEN,                   // 0x4040
    AKS                      = bindings::PCI_VENDOR_ID_AKS,                      // 0x416c
    WCHCN                    = bindings::PCI_VENDOR_ID_WCHCN,                    // 0x4348
    ACCESSIO                 = bindings::PCI_VENDOR_ID_ACCESSIO,                 // 0x494f
    S3                       = bindings::PCI_VENDOR_ID_S3,                       // 0x5333
    DUNORD                   = bindings::PCI_VENDOR_ID_DUNORD,                   // 0x5544
    DCI                      = bindings::PCI_VENDOR_ID_DCI,                      // 0x6666
    GLENFLY                  = bindings::PCI_VENDOR_ID_GLENFLY,                  // 0x6766
    INTEL                    = bindings::PCI_VENDOR_ID_INTEL,                    // 0x8086
    WANGXUN                  = bindings::PCI_VENDOR_ID_WANGXUN,                  // 0x8088
    SCALEMP                  = bindings::PCI_VENDOR_ID_SCALEMP,                  // 0x8686
    COMPUTONE                = bindings::PCI_VENDOR_ID_COMPUTONE,                // 0x8e0e
    KTI                      = bindings::PCI_VENDOR_ID_KTI,                      // 0x8e2e
    ADAPTEC                  = bindings::PCI_VENDOR_ID_ADAPTEC,                  // 0x9004
    ADAPTEC2                 = bindings::PCI_VENDOR_ID_ADAPTEC2,                 // 0x9005
    HOLTEK                   = bindings::PCI_VENDOR_ID_HOLTEK,                   // 0x9412
    NETMOS                   = bindings::PCI_VENDOR_ID_NETMOS,                   // 0x9710
    THREECOM_2               = bindings::PCI_VENDOR_ID_3COM_2,                   // 0xa727
    SOLIDRUN                 = bindings::PCI_VENDOR_ID_SOLIDRUN,                 // 0xd063
    DIGIUM                   = bindings::PCI_VENDOR_ID_DIGIUM,                   // 0xd161
    TIGERJET                 = bindings::PCI_VENDOR_ID_TIGERJET,                 // 0xe159
    XILINX_RME               = bindings::PCI_VENDOR_ID_XILINX_RME,               // 0xea60
    XEN                      = bindings::PCI_VENDOR_ID_XEN,                      // 0x5853
    OCZ                      = bindings::PCI_VENDOR_ID_OCZ,                      // 0x1b85
    NCUBE                    = bindings::PCI_VENDOR_ID_NCUBE,                    // 0x10ff
}<|MERGE_RESOLUTION|>--- conflicted
+++ resolved
@@ -4,15 +4,11 @@
 //!
 //! This module contains PCI class codes, Vendor IDs, and supporting types.
 
-<<<<<<< HEAD
-use crate::{bindings, error::code::EINVAL, error::Error, fmt, prelude::*};
-=======
 use crate::{
     bindings,
+    fmt,
     prelude::*, //
 };
-use core::fmt;
->>>>>>> 473b9f33
 
 /// PCI device class codes.
 ///
