/*
 * Copyright (c) 2012, NVIDIA CORPORATION.  All rights reserved.
 *
 * This program is free software; you can redistribute it and/or modify it
 * under the terms and conditions of the GNU General Public License,
 * version 2, as published by the Free Software Foundation.
 *
 * This program is distributed in the hope it will be useful, but WITHOUT
 * ANY WARRANTY; without even the implied warranty of MERCHANTABILITY or
 * FITNESS FOR A PARTICULAR PURPOSE.  See the GNU General Public License for
 * more details.
 *
 * You should have received a copy of the GNU General Public License
 * along with this program.  If not, see <http://www.gnu.org/licenses/>.
 */

#include <linux/clk.h>
#include <linux/clk-provider.h>
#include <linux/of.h>
#include <linux/clk/tegra.h>
#include <linux/reset-controller.h>
#include <linux/tegra-soc.h>

#include "clk.h"

#define CLK_OUT_ENB_L			0x010
#define CLK_OUT_ENB_H			0x014
#define CLK_OUT_ENB_U			0x018
#define CLK_OUT_ENB_V			0x360
#define CLK_OUT_ENB_W			0x364
#define CLK_OUT_ENB_X			0x280
#define CLK_OUT_ENB_SET_L		0x320
#define CLK_OUT_ENB_CLR_L		0x324
#define CLK_OUT_ENB_SET_H		0x328
#define CLK_OUT_ENB_CLR_H		0x32c
#define CLK_OUT_ENB_SET_U		0x330
#define CLK_OUT_ENB_CLR_U		0x334
#define CLK_OUT_ENB_SET_V		0x440
#define CLK_OUT_ENB_CLR_V		0x444
#define CLK_OUT_ENB_SET_W		0x448
#define CLK_OUT_ENB_CLR_W		0x44c
#define CLK_OUT_ENB_SET_X		0x284
#define CLK_OUT_ENB_CLR_X		0x288

#define RST_DEVICES_L			0x004
#define RST_DEVICES_H			0x008
#define RST_DEVICES_U			0x00C
#define RST_DFLL_DVCO			0x2F4
#define RST_DEVICES_V			0x358
#define RST_DEVICES_W			0x35C
#define RST_DEVICES_X			0x28C
#define RST_DEVICES_SET_L		0x300
#define RST_DEVICES_CLR_L		0x304
#define RST_DEVICES_SET_H		0x308
#define RST_DEVICES_CLR_H		0x30c
#define RST_DEVICES_SET_U		0x310
#define RST_DEVICES_CLR_U		0x314
#define RST_DEVICES_SET_V		0x430
#define RST_DEVICES_CLR_V		0x434
#define RST_DEVICES_SET_W		0x438
#define RST_DEVICES_CLR_W		0x43c
#define RST_DEVICES_SET_X		0x290
#define RST_DEVICES_CLR_X		0x294

/* Global data of Tegra CPU CAR ops */
static struct tegra_cpu_car_ops dummy_car_ops;
struct tegra_cpu_car_ops *tegra_cpu_car_ops = &dummy_car_ops;

int *periph_clk_enb_refcnt;
static int periph_banks;
static struct clk **clks;
static int clk_num;
static struct clk_onecell_data clk_data;

static struct tegra_clk_periph_regs periph_regs[] = {
	[0] = {
		.enb_reg = CLK_OUT_ENB_L,
		.enb_set_reg = CLK_OUT_ENB_SET_L,
		.enb_clr_reg = CLK_OUT_ENB_CLR_L,
		.rst_reg = RST_DEVICES_L,
		.rst_set_reg = RST_DEVICES_SET_L,
		.rst_clr_reg = RST_DEVICES_CLR_L,
	},
	[1] = {
		.enb_reg = CLK_OUT_ENB_H,
		.enb_set_reg = CLK_OUT_ENB_SET_H,
		.enb_clr_reg = CLK_OUT_ENB_CLR_H,
		.rst_reg = RST_DEVICES_H,
		.rst_set_reg = RST_DEVICES_SET_H,
		.rst_clr_reg = RST_DEVICES_CLR_H,
	},
	[2] = {
		.enb_reg = CLK_OUT_ENB_U,
		.enb_set_reg = CLK_OUT_ENB_SET_U,
		.enb_clr_reg = CLK_OUT_ENB_CLR_U,
		.rst_reg = RST_DEVICES_U,
		.rst_set_reg = RST_DEVICES_SET_U,
		.rst_clr_reg = RST_DEVICES_CLR_U,
	},
	[3] = {
		.enb_reg = CLK_OUT_ENB_V,
		.enb_set_reg = CLK_OUT_ENB_SET_V,
		.enb_clr_reg = CLK_OUT_ENB_CLR_V,
		.rst_reg = RST_DEVICES_V,
		.rst_set_reg = RST_DEVICES_SET_V,
		.rst_clr_reg = RST_DEVICES_CLR_V,
	},
	[4] = {
		.enb_reg = CLK_OUT_ENB_W,
		.enb_set_reg = CLK_OUT_ENB_SET_W,
		.enb_clr_reg = CLK_OUT_ENB_CLR_W,
		.rst_reg = RST_DEVICES_W,
		.rst_set_reg = RST_DEVICES_SET_W,
		.rst_clr_reg = RST_DEVICES_CLR_W,
	},
	[5] = {
		.enb_reg = CLK_OUT_ENB_X,
		.enb_set_reg = CLK_OUT_ENB_SET_X,
		.enb_clr_reg = CLK_OUT_ENB_CLR_X,
		.rst_reg = RST_DEVICES_X,
		.rst_set_reg = RST_DEVICES_SET_X,
		.rst_clr_reg = RST_DEVICES_CLR_X,
	},
};

<<<<<<< HEAD
=======
static void __iomem *clk_base;

static int tegra_clk_rst_assert(struct reset_controller_dev *rcdev,
		unsigned long id)
{
	/*
	 * If peripheral is on the APB bus then we must read the APB bus to
	 * flush the write operation in apb bus. This will avoid peripheral
	 * access after disabling clock. Since the reset driver has no
	 * knowledge of which reset IDs represent which devices, simply do
	 * this all the time.
	 */
	tegra_read_chipid();

	writel_relaxed(BIT(id % 32),
			clk_base + periph_regs[id / 32].rst_set_reg);

	return 0;
}

static int tegra_clk_rst_deassert(struct reset_controller_dev *rcdev,
		unsigned long id)
{
	writel_relaxed(BIT(id % 32),
			clk_base + periph_regs[id / 32].rst_clr_reg);

	return 0;
}

>>>>>>> 8a0a1af3
struct tegra_clk_periph_regs *get_reg_bank(int clkid)
{
	int reg_bank = clkid / 32;

	if (reg_bank < periph_banks)
		return &periph_regs[reg_bank];
	else {
		WARN_ON(1);
		return NULL;
	}
}

<<<<<<< HEAD
struct clk ** __init tegra_clk_init(int num, int banks)
{
=======
struct clk ** __init tegra_clk_init(void __iomem *regs, int num, int banks)
{
	clk_base = regs;

>>>>>>> 8a0a1af3
	if (WARN_ON(banks > ARRAY_SIZE(periph_regs)))
		return NULL;

	periph_clk_enb_refcnt = kzalloc(32 * banks *
				sizeof(*periph_clk_enb_refcnt), GFP_KERNEL);
	if (!periph_clk_enb_refcnt)
		return NULL;

	periph_banks = banks;

	clks = kzalloc(num * sizeof(struct clk *), GFP_KERNEL);
	if (!clks)
		kfree(periph_clk_enb_refcnt);

	clk_num = num;

	return clks;
}

void __init tegra_init_dup_clks(struct tegra_clk_duplicate *dup_list,
				struct clk *clks[], int clk_max)
{
	struct clk *clk;

	for (; dup_list->clk_id < clk_max; dup_list++) {
		clk = clks[dup_list->clk_id];
		dup_list->lookup.clk = clk;
		clkdev_add(&dup_list->lookup);
	}
}

void __init tegra_init_from_table(struct tegra_clk_init_table *tbl,
				  struct clk *clks[], int clk_max)
{
	struct clk *clk;

	for (; tbl->clk_id < clk_max; tbl++) {
		clk = clks[tbl->clk_id];
		if (IS_ERR_OR_NULL(clk))
			return;

		if (tbl->parent_id < clk_max) {
			struct clk *parent = clks[tbl->parent_id];
			if (clk_set_parent(clk, parent)) {
				pr_err("%s: Failed to set parent %s of %s\n",
				       __func__, __clk_get_name(parent),
				       __clk_get_name(clk));
				WARN_ON(1);
			}
		}

		if (tbl->rate)
			if (clk_set_rate(clk, tbl->rate)) {
				pr_err("%s: Failed to set rate %lu of %s\n",
				       __func__, tbl->rate,
				       __clk_get_name(clk));
				WARN_ON(1);
			}

		if (tbl->state)
			if (clk_prepare_enable(clk)) {
				pr_err("%s: Failed to enable %s\n", __func__,
				       __clk_get_name(clk));
				WARN_ON(1);
			}
	}
}

<<<<<<< HEAD
=======
static struct reset_control_ops rst_ops = {
	.assert = tegra_clk_rst_assert,
	.deassert = tegra_clk_rst_deassert,
};

static struct reset_controller_dev rst_ctlr = {
	.ops = &rst_ops,
	.owner = THIS_MODULE,
	.of_reset_n_cells = 1,
};

>>>>>>> 8a0a1af3
void __init tegra_add_of_provider(struct device_node *np)
{
	int i;

	for (i = 0; i < clk_num; i++) {
		if (IS_ERR(clks[i])) {
			pr_err
			    ("Tegra clk %d: register failed with %ld\n",
			     i, PTR_ERR(clks[i]));
		}
		if (!clks[i])
			clks[i] = ERR_PTR(-EINVAL);
	}

	clk_data.clks = clks;
	clk_data.clk_num = clk_num;
	of_clk_add_provider(np, of_clk_src_onecell_get, &clk_data);
<<<<<<< HEAD
=======

	rst_ctlr.of_node = np;
	rst_ctlr.nr_resets = clk_num * 32;
	reset_controller_register(&rst_ctlr);
>>>>>>> 8a0a1af3
}

void __init tegra_register_devclks(struct tegra_devclk *dev_clks, int num)
{
	int i;

	for (i = 0; i < num; i++, dev_clks++)
		clk_register_clkdev(clks[dev_clks->dt_id], dev_clks->con_id,
				dev_clks->dev_id);
}

struct clk ** __init tegra_lookup_dt_id(int clk_id,
					struct tegra_clk *tegra_clk)
{
	if (tegra_clk[clk_id].present)
		return &clks[tegra_clk[clk_id].dt_id];
	else
		return NULL;
}

tegra_clk_apply_init_table_func tegra_clk_apply_init_table;

void __init tegra_clocks_apply_init_table(void)
{
	if (!tegra_clk_apply_init_table)
		return;

	tegra_clk_apply_init_table();
}<|MERGE_RESOLUTION|>--- conflicted
+++ resolved
@@ -123,8 +123,6 @@
 	},
 };
 
-<<<<<<< HEAD
-=======
 static void __iomem *clk_base;
 
 static int tegra_clk_rst_assert(struct reset_controller_dev *rcdev,
@@ -154,7 +152,6 @@
 	return 0;
 }
 
->>>>>>> 8a0a1af3
 struct tegra_clk_periph_regs *get_reg_bank(int clkid)
 {
 	int reg_bank = clkid / 32;
@@ -167,15 +164,10 @@
 	}
 }
 
-<<<<<<< HEAD
-struct clk ** __init tegra_clk_init(int num, int banks)
-{
-=======
 struct clk ** __init tegra_clk_init(void __iomem *regs, int num, int banks)
 {
 	clk_base = regs;
 
->>>>>>> 8a0a1af3
 	if (WARN_ON(banks > ARRAY_SIZE(periph_regs)))
 		return NULL;
 
@@ -244,8 +236,6 @@
 	}
 }
 
-<<<<<<< HEAD
-=======
 static struct reset_control_ops rst_ops = {
 	.assert = tegra_clk_rst_assert,
 	.deassert = tegra_clk_rst_deassert,
@@ -257,7 +247,6 @@
 	.of_reset_n_cells = 1,
 };
 
->>>>>>> 8a0a1af3
 void __init tegra_add_of_provider(struct device_node *np)
 {
 	int i;
@@ -275,13 +264,10 @@
 	clk_data.clks = clks;
 	clk_data.clk_num = clk_num;
 	of_clk_add_provider(np, of_clk_src_onecell_get, &clk_data);
-<<<<<<< HEAD
-=======
 
 	rst_ctlr.of_node = np;
 	rst_ctlr.nr_resets = clk_num * 32;
 	reset_controller_register(&rst_ctlr);
->>>>>>> 8a0a1af3
 }
 
 void __init tegra_register_devclks(struct tegra_devclk *dev_clks, int num)
