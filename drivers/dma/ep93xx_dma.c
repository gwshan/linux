--- conflicted
+++ resolved
@@ -1396,11 +1396,7 @@
 		edmac->chan.device = dma_dev;
 		edmac->regs = devm_platform_ioremap_resource(pdev, i);
 		if (IS_ERR(edmac->regs))
-<<<<<<< HEAD
-			return edmac->regs;
-=======
 			return ERR_CAST(edmac->regs);
->>>>>>> 8ee0f23e
 
 		edmac->irq = fwnode_irq_get(dev_fwnode(dev), i);
 		if (edmac->irq < 0)
@@ -1409,17 +1405,11 @@
 		edmac->edma = edma;
 
 		if (edma->m2m)
-<<<<<<< HEAD
-			snprintf(dma_clk_name, sizeof(dma_clk_name), "m2m%u", i);
-		else
-			snprintf(dma_clk_name, sizeof(dma_clk_name), "m2p%u", i);
-=======
 			len = snprintf(dma_clk_name, sizeof(dma_clk_name), "m2m%u", i);
 		else
 			len = snprintf(dma_clk_name, sizeof(dma_clk_name), "m2p%u", i);
 		if (len >= sizeof(dma_clk_name))
 			return ERR_PTR(-ENOBUFS);
->>>>>>> 8ee0f23e
 
 		edmac->clk = devm_clk_get(dev, dma_clk_name);
 		if (IS_ERR(edmac->clk)) {
