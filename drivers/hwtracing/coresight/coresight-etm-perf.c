// SPDX-License-Identifier: GPL-2.0
/*
 * Copyright(C) 2015 Linaro Limited. All rights reserved.
 * Author: Mathieu Poirier <mathieu.poirier@linaro.org>
 */

#include <linux/coresight.h>
#include <linux/coresight-pmu.h>
#include <linux/cpumask.h>
#include <linux/device.h>
#include <linux/list.h>
#include <linux/mm.h>
#include <linux/init.h>
#include <linux/perf_event.h>
#include <linux/percpu-defs.h>
#include <linux/slab.h>
#include <linux/stringhash.h>
#include <linux/types.h>
#include <linux/workqueue.h>

#include "coresight-etm-perf.h"
#include "coresight-priv.h"

static struct pmu etm_pmu;
static bool etm_perf_up;

static DEFINE_PER_CPU(struct perf_output_handle, ctx_handle);
static DEFINE_PER_CPU(struct coresight_device *, csdev_src);

/* ETMv3.5/PTM's ETMCR is 'config' */
PMU_FORMAT_ATTR(cycacc,		"config:" __stringify(ETM_OPT_CYCACC));
PMU_FORMAT_ATTR(contextid,	"config:" __stringify(ETM_OPT_CTXTID));
PMU_FORMAT_ATTR(timestamp,	"config:" __stringify(ETM_OPT_TS));
PMU_FORMAT_ATTR(retstack,	"config:" __stringify(ETM_OPT_RETSTK));
/* Sink ID - same for all ETMs */
PMU_FORMAT_ATTR(sinkid,		"config2:0-31");

static struct attribute *etm_config_formats_attr[] = {
	&format_attr_cycacc.attr,
	&format_attr_contextid.attr,
	&format_attr_timestamp.attr,
	&format_attr_retstack.attr,
	&format_attr_sinkid.attr,
	NULL,
};

static const struct attribute_group etm_pmu_format_group = {
	.name   = "format",
	.attrs  = etm_config_formats_attr,
};

static struct attribute *etm_config_sinks_attr[] = {
	NULL,
};

static const struct attribute_group etm_pmu_sinks_group = {
	.name   = "sinks",
	.attrs  = etm_config_sinks_attr,
};

static const struct attribute_group *etm_pmu_attr_groups[] = {
	&etm_pmu_format_group,
	&etm_pmu_sinks_group,
	NULL,
};

static inline struct list_head **
etm_event_cpu_path_ptr(struct etm_event_data *data, int cpu)
{
	return per_cpu_ptr(data->path, cpu);
}

static inline struct list_head *
etm_event_cpu_path(struct etm_event_data *data, int cpu)
{
	return *etm_event_cpu_path_ptr(data, cpu);
}

static void etm_event_read(struct perf_event *event) {}

static int etm_addr_filters_alloc(struct perf_event *event)
{
	struct etm_filters *filters;
	int node = event->cpu == -1 ? -1 : cpu_to_node(event->cpu);

	filters = kzalloc_node(sizeof(struct etm_filters), GFP_KERNEL, node);
	if (!filters)
		return -ENOMEM;

	if (event->parent)
		memcpy(filters, event->parent->hw.addr_filters,
		       sizeof(*filters));

	event->hw.addr_filters = filters;

	return 0;
}

static void etm_event_destroy(struct perf_event *event)
{
	kfree(event->hw.addr_filters);
	event->hw.addr_filters = NULL;
}

static int etm_event_init(struct perf_event *event)
{
	int ret = 0;

	if (event->attr.type != etm_pmu.type) {
		ret = -ENOENT;
		goto out;
	}

	ret = etm_addr_filters_alloc(event);
	if (ret)
		goto out;

	event->destroy = etm_event_destroy;
out:
	return ret;
}

static void free_sink_buffer(struct etm_event_data *event_data)
{
	int cpu;
	cpumask_t *mask = &event_data->mask;
	struct coresight_device *sink;

	if (WARN_ON(cpumask_empty(mask)))
		return;

	if (!event_data->snk_config)
		return;

	cpu = cpumask_first(mask);
	sink = coresight_get_sink(etm_event_cpu_path(event_data, cpu));
	sink_ops(sink)->free_buffer(event_data->snk_config);
}

static void free_event_data(struct work_struct *work)
{
	int cpu;
	cpumask_t *mask;
	struct etm_event_data *event_data;

	event_data = container_of(work, struct etm_event_data, work);
	mask = &event_data->mask;

	/* Free the sink buffers, if there are any */
	free_sink_buffer(event_data);

	for_each_cpu(cpu, mask) {
		struct list_head **ppath;

		ppath = etm_event_cpu_path_ptr(event_data, cpu);
		if (!(IS_ERR_OR_NULL(*ppath)))
			coresight_release_path(*ppath);
		*ppath = NULL;
	}

	free_percpu(event_data->path);
	kfree(event_data);
}

static void *alloc_event_data(int cpu)
{
	cpumask_t *mask;
	struct etm_event_data *event_data;

	/* First get memory for the session's data */
	event_data = kzalloc(sizeof(struct etm_event_data), GFP_KERNEL);
	if (!event_data)
		return NULL;


	mask = &event_data->mask;
	if (cpu != -1)
		cpumask_set_cpu(cpu, mask);
	else
		cpumask_copy(mask, cpu_present_mask);

	/*
	 * Each CPU has a single path between source and destination.  As such
	 * allocate an array using CPU numbers as indexes.  That way a path
	 * for any CPU can easily be accessed at any given time.  We proceed
	 * the same way for sessions involving a single CPU.  The cost of
	 * unused memory when dealing with single CPU trace scenarios is small
	 * compared to the cost of searching through an optimized array.
	 */
	event_data->path = alloc_percpu(struct list_head *);

	if (!event_data->path) {
		kfree(event_data);
		return NULL;
	}

	return event_data;
}

static void etm_free_aux(void *data)
{
	struct etm_event_data *event_data = data;

	schedule_work(&event_data->work);
}

static void *etm_setup_aux(struct perf_event *event, void **pages,
			   int nr_pages, bool overwrite)
{
	u32 id;
	int cpu = event->cpu;
	cpumask_t *mask;
	struct coresight_device *sink;
	struct etm_event_data *event_data = NULL;

	event_data = alloc_event_data(cpu);
	if (!event_data)
		return NULL;
	INIT_WORK(&event_data->work, free_event_data);

	/* First get the selected sink from user space. */
	if (event->attr.config2) {
		id = (u32)event->attr.config2;
		sink = coresight_get_sink_by_id(id);
	} else {
		sink = coresight_get_enabled_sink(true);
	}

	if (!sink)
		goto err;

	mask = &event_data->mask;

	/*
	 * Setup the path for each CPU in a trace session. We try to build
	 * trace path for each CPU in the mask. If we don't find an ETM
	 * for the CPU or fail to build a path, we clear the CPU from the
	 * mask and continue with the rest. If ever we try to trace on those
	 * CPUs, we can handle it and fail the session.
	 */
	for_each_cpu(cpu, mask) {
		struct list_head *path;
		struct coresight_device *csdev;

		csdev = per_cpu(csdev_src, cpu);
		/*
		 * If there is no ETM associated with this CPU clear it from
		 * the mask and continue with the rest. If ever we try to trace
		 * on this CPU, we handle it accordingly.
		 */
		if (!csdev) {
			cpumask_clear_cpu(cpu, mask);
			continue;
		}

		/*
		 * Building a path doesn't enable it, it simply builds a
		 * list of devices from source to sink that can be
		 * referenced later when the path is actually needed.
		 */
		path = coresight_build_path(csdev, sink);
		if (IS_ERR(path)) {
			cpumask_clear_cpu(cpu, mask);
			continue;
		}

		*etm_event_cpu_path_ptr(event_data, cpu) = path;
	}

	/* If we don't have any CPUs ready for tracing, abort */
	cpu = cpumask_first(mask);
	if (cpu >= nr_cpu_ids)
		goto err;

	if (!sink_ops(sink)->alloc_buffer || !sink_ops(sink)->free_buffer)
		goto err;

	/* Allocate the sink buffer for this session */
	event_data->snk_config =
			sink_ops(sink)->alloc_buffer(sink, event, pages,
						     nr_pages, overwrite);
	if (!event_data->snk_config)
		goto err;

out:
	return event_data;

err:
	etm_free_aux(event_data);
	event_data = NULL;
	goto out;
}

static void etm_event_start(struct perf_event *event, int flags)
{
	int cpu = smp_processor_id();
	struct etm_event_data *event_data;
	struct perf_output_handle *handle = this_cpu_ptr(&ctx_handle);
	struct coresight_device *sink, *csdev = per_cpu(csdev_src, cpu);
	struct list_head *path;

	if (!csdev)
		goto fail;

	/*
	 * Deal with the ring buffer API and get a handle on the
	 * session's information.
	 */
	event_data = perf_aux_output_begin(handle, event);
	if (!event_data)
		goto fail;

	path = etm_event_cpu_path(event_data, cpu);
	/* We need a sink, no need to continue without one */
	sink = coresight_get_sink(path);
	if (WARN_ON_ONCE(!sink))
		goto fail_end_stop;

	/* Nothing will happen without a path */
	if (coresight_enable_path(path, CS_MODE_PERF, handle))
		goto fail_end_stop;

	/* Tell the perf core the event is alive */
	event->hw.state = 0;

	/* Finally enable the tracer */
	if (source_ops(csdev)->enable(csdev, event, CS_MODE_PERF))
		goto fail_disable_path;

out:
	return;

fail_disable_path:
	coresight_disable_path(path);
fail_end_stop:
	perf_aux_output_flag(handle, PERF_AUX_FLAG_TRUNCATED);
	perf_aux_output_end(handle, 0);
fail:
	event->hw.state = PERF_HES_STOPPED;
	goto out;
}

static void etm_event_stop(struct perf_event *event, int mode)
{
	int cpu = smp_processor_id();
	unsigned long size;
	struct coresight_device *sink, *csdev = per_cpu(csdev_src, cpu);
	struct perf_output_handle *handle = this_cpu_ptr(&ctx_handle);
	struct etm_event_data *event_data = perf_get_aux(handle);
	struct list_head *path;

	if (event->hw.state == PERF_HES_STOPPED)
		return;

	if (!csdev)
		return;

	path = etm_event_cpu_path(event_data, cpu);
	if (!path)
		return;

	sink = coresight_get_sink(path);
	if (!sink)
		return;

	/* stop tracer */
	source_ops(csdev)->disable(csdev, event);

	/* tell the core */
	event->hw.state = PERF_HES_STOPPED;

	if (mode & PERF_EF_UPDATE) {
		if (WARN_ON_ONCE(handle->event != event))
			return;

		/* update trace information */
		if (!sink_ops(sink)->update_buffer)
			return;

		size = sink_ops(sink)->update_buffer(sink, handle,
					      event_data->snk_config);
		perf_aux_output_end(handle, size);
	}

	/* Disabling the path make its elements available to other sessions */
	coresight_disable_path(path);
}

static int etm_event_add(struct perf_event *event, int mode)
{
	int ret = 0;
	struct hw_perf_event *hwc = &event->hw;

	if (mode & PERF_EF_START) {
		etm_event_start(event, 0);
		if (hwc->state & PERF_HES_STOPPED)
			ret = -EINVAL;
	} else {
		hwc->state = PERF_HES_STOPPED;
	}

	return ret;
}

static void etm_event_del(struct perf_event *event, int mode)
{
	etm_event_stop(event, PERF_EF_UPDATE);
}

static int etm_addr_filters_validate(struct list_head *filters)
{
	bool range = false, address = false;
	int index = 0;
	struct perf_addr_filter *filter;

	list_for_each_entry(filter, filters, entry) {
		/*
		 * No need to go further if there's no more
		 * room for filters.
		 */
		if (++index > ETM_ADDR_CMP_MAX)
			return -EOPNOTSUPP;

		/* filter::size==0 means single address trigger */
		if (filter->size) {
			/*
			 * The existing code relies on START/STOP filters
			 * being address filters.
			 */
			if (filter->action == PERF_ADDR_FILTER_ACTION_START ||
			    filter->action == PERF_ADDR_FILTER_ACTION_STOP)
				return -EOPNOTSUPP;

			range = true;
		} else
			address = true;

		/*
		 * At this time we don't allow range and start/stop filtering
		 * to cohabitate, they have to be mutually exclusive.
		 */
		if (range && address)
			return -EOPNOTSUPP;
	}

	return 0;
}

static void etm_addr_filters_sync(struct perf_event *event)
{
	struct perf_addr_filters_head *head = perf_event_addr_filters(event);
	unsigned long start, stop;
	struct perf_addr_filter_range *fr = event->addr_filter_ranges;
	struct etm_filters *filters = event->hw.addr_filters;
	struct etm_filter *etm_filter;
	struct perf_addr_filter *filter;
	int i = 0;

	list_for_each_entry(filter, &head->list, entry) {
		start = fr[i].start;
		stop = start + fr[i].size;
		etm_filter = &filters->etm_filter[i];

		switch (filter->action) {
		case PERF_ADDR_FILTER_ACTION_FILTER:
			etm_filter->start_addr = start;
			etm_filter->stop_addr = stop;
			etm_filter->type = ETM_ADDR_TYPE_RANGE;
			break;
		case PERF_ADDR_FILTER_ACTION_START:
			etm_filter->start_addr = start;
			etm_filter->type = ETM_ADDR_TYPE_START;
			break;
		case PERF_ADDR_FILTER_ACTION_STOP:
			etm_filter->stop_addr = stop;
			etm_filter->type = ETM_ADDR_TYPE_STOP;
			break;
		}
		i++;
	}

	filters->nr_filters = i;
}

int etm_perf_symlink(struct coresight_device *csdev, bool link)
{
	char entry[sizeof("cpu9999999")];
	int ret = 0, cpu = source_ops(csdev)->cpu_id(csdev);
	struct device *pmu_dev = etm_pmu.dev;
	struct device *cs_dev = &csdev->dev;

	sprintf(entry, "cpu%d", cpu);

	if (!etm_perf_up)
		return -EPROBE_DEFER;

	if (link) {
		ret = sysfs_create_link(&pmu_dev->kobj, &cs_dev->kobj, entry);
		if (ret)
			return ret;
		per_cpu(csdev_src, cpu) = csdev;
	} else {
		sysfs_remove_link(&pmu_dev->kobj, entry);
		per_cpu(csdev_src, cpu) = NULL;
	}

	return 0;
}

static ssize_t etm_perf_sink_name_show(struct device *dev,
				       struct device_attribute *dattr,
				       char *buf)
{
	struct dev_ext_attribute *ea;

	ea = container_of(dattr, struct dev_ext_attribute, attr);
	return scnprintf(buf, PAGE_SIZE, "0x%lx\n", (unsigned long)(ea->var));
}

int etm_perf_add_symlink_sink(struct coresight_device *csdev)
{
	int ret;
	unsigned long hash;
	const char *name;
	struct device *pmu_dev = etm_pmu.dev;
	struct device *dev = &csdev->dev;
	struct dev_ext_attribute *ea;

	if (csdev->type != CORESIGHT_DEV_TYPE_SINK &&
	    csdev->type != CORESIGHT_DEV_TYPE_LINKSINK)
		return -EINVAL;

	if (csdev->ea != NULL)
		return -EINVAL;

	if (!etm_perf_up)
		return -EPROBE_DEFER;

	ea = devm_kzalloc(dev, sizeof(*ea), GFP_KERNEL);
	if (!ea)
		return -ENOMEM;

	name = dev_name(dev);
	/* See function coresight_get_sink_by_id() to know where this is used */
	hash = hashlen_hash(hashlen_string(NULL, name));

<<<<<<< HEAD
=======
	sysfs_attr_init(&ea->attr.attr);
>>>>>>> bb831786
	ea->attr.attr.name = devm_kstrdup(dev, name, GFP_KERNEL);
	if (!ea->attr.attr.name)
		return -ENOMEM;

	ea->attr.attr.mode = 0444;
	ea->attr.show = etm_perf_sink_name_show;
	ea->var = (unsigned long *)hash;

	ret = sysfs_add_file_to_group(&pmu_dev->kobj,
				      &ea->attr.attr, "sinks");

	if (!ret)
		csdev->ea = ea;

	return ret;
}

void etm_perf_del_symlink_sink(struct coresight_device *csdev)
{
	struct device *pmu_dev = etm_pmu.dev;
	struct dev_ext_attribute *ea = csdev->ea;

	if (csdev->type != CORESIGHT_DEV_TYPE_SINK &&
	    csdev->type != CORESIGHT_DEV_TYPE_LINKSINK)
		return;

	if (!ea)
		return;

	sysfs_remove_file_from_group(&pmu_dev->kobj,
				     &ea->attr.attr, "sinks");
	csdev->ea = NULL;
}

static int __init etm_perf_init(void)
{
	int ret;

	etm_pmu.capabilities		= (PERF_PMU_CAP_EXCLUSIVE |
					   PERF_PMU_CAP_ITRACE);

	etm_pmu.attr_groups		= etm_pmu_attr_groups;
	etm_pmu.task_ctx_nr		= perf_sw_context;
	etm_pmu.read			= etm_event_read;
	etm_pmu.event_init		= etm_event_init;
	etm_pmu.setup_aux		= etm_setup_aux;
	etm_pmu.free_aux		= etm_free_aux;
	etm_pmu.start			= etm_event_start;
	etm_pmu.stop			= etm_event_stop;
	etm_pmu.add			= etm_event_add;
	etm_pmu.del			= etm_event_del;
	etm_pmu.addr_filters_sync	= etm_addr_filters_sync;
	etm_pmu.addr_filters_validate	= etm_addr_filters_validate;
	etm_pmu.nr_addr_filters		= ETM_ADDR_CMP_MAX;

	ret = perf_pmu_register(&etm_pmu, CORESIGHT_ETM_PMU_NAME, -1);
	if (ret == 0)
		etm_perf_up = true;

	return ret;
}
device_initcall(etm_perf_init);<|MERGE_RESOLUTION|>--- conflicted
+++ resolved
@@ -544,10 +544,7 @@
 	/* See function coresight_get_sink_by_id() to know where this is used */
 	hash = hashlen_hash(hashlen_string(NULL, name));
 
-<<<<<<< HEAD
-=======
 	sysfs_attr_init(&ea->attr.attr);
->>>>>>> bb831786
 	ea->attr.attr.name = devm_kstrdup(dev, name, GFP_KERNEL);
 	if (!ea->attr.attr.name)
 		return -ENOMEM;
