--- conflicted
+++ resolved
@@ -8,12 +8,6 @@
 use crate::gfw;
 use crate::gsp::Gsp;
 use crate::regs;
-<<<<<<< HEAD
-use crate::util;
-use crate::vbios::Vbios;
-=======
-use core::fmt;
->>>>>>> b2ec5ca9
 
 macro_rules! define_chipset {
     ({ $($variant:ident = $value:expr),* $(,)* }) =>
