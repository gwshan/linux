// SPDX-License-Identifier: GPL-2.0

use crate::driver::{NovaDevice, NovaDriver};
use crate::gem::NovaObject;
use kernel::{
    alloc::flags::*,
    drm::{self, gem::BaseObject},
    pci,
    prelude::*,
    uapi,
};

pub(crate) struct File;

impl drm::file::DriverFile for File {
    type Driver = NovaDriver;

    fn open(_dev: &NovaDevice) -> Result<Pin<KBox<Self>>> {
        Ok(KBox::new(Self, GFP_KERNEL)?.into())
    }
}

impl File {
    /// IOCTL: get_param: Query GPU / driver metadata.
    pub(crate) fn get_param(
        dev: &NovaDevice,
        getparam: &mut uapi::drm_nova_getparam,
        _file: &drm::File<File>,
    ) -> Result<u32> {
        let adev = &dev.adev;
        let parent = adev.parent().ok_or(ENOENT)?;
        let pdev: &pci::Device = parent.try_into()?;

        let value = match getparam.param as u32 {
            uapi::NOVA_GETPARAM_VRAM_BAR_SIZE => pdev.resource_len(1)?,
            _ => return Err(EINVAL),
        };

<<<<<<< HEAD
        getparam.value = value;
=======
        #[allow(clippy::useless_conversion)]
        getparam.set_value(value.into());
>>>>>>> f83ec76b

        Ok(0)
    }

    /// IOCTL: gem_create: Create a new DRM GEM object.
    pub(crate) fn gem_create(
        dev: &NovaDevice,
        req: &mut uapi::drm_nova_gem_create,
        file: &drm::File<File>,
    ) -> Result<u32> {
        let obj = NovaObject::new(dev, req.size.try_into()?)?;

        req.handle = obj.create_handle(file)?;

        Ok(0)
    }

    /// IOCTL: gem_info: Query GEM metadata.
    pub(crate) fn gem_info(
        _dev: &NovaDevice,
        req: &mut uapi::drm_nova_gem_info,
        file: &drm::File<File>,
    ) -> Result<u32> {
        let bo = NovaObject::lookup_handle(file, req.handle)?;

        req.size = bo.size().try_into()?;

        Ok(0)
    }
}<|MERGE_RESOLUTION|>--- conflicted
+++ resolved
@@ -36,12 +36,7 @@
             _ => return Err(EINVAL),
         };
 
-<<<<<<< HEAD
-        getparam.value = value;
-=======
-        #[allow(clippy::useless_conversion)]
-        getparam.set_value(value.into());
->>>>>>> f83ec76b
+        getparam.value = Into::<u64>::into(value);
 
         Ok(0)
     }
