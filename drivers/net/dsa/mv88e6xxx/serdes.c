--- conflicted
+++ resolved
@@ -1345,20 +1345,10 @@
 	 * It seems that after this workaround the SERDES is automatically
 	 * powered up (the bit is cleared), so power it down.
 	 */
-<<<<<<< HEAD
-	if (lane == MV88E6393X_PORT0_LANE || lane == MV88E6393X_PORT9_LANE ||
-	    lane == MV88E6393X_PORT10_LANE) {
-		err = mv88e6390_serdes_read(chip, lane,
-					    MDIO_MMD_PHYXS,
-					    MV88E6393X_SERDES_POC, &reg);
-		if (err)
-			return err;
-=======
 	err = mv88e6390_serdes_read(chip, lane, MDIO_MMD_PHYXS,
 				    MV88E6393X_SERDES_POC, &reg);
 	if (err)
 		return err;
->>>>>>> df0cc57e
 
 	reg &= ~MV88E6393X_SERDES_POC_PDOWN;
 	reg |= MV88E6393X_SERDES_POC_RESET;
