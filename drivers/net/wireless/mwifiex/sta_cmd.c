/*
 * Marvell Wireless LAN device driver: station command handling
 *
 * Copyright (C) 2011, Marvell International Ltd.
 *
 * This software file (the "File") is distributed by Marvell International
 * Ltd. under the terms of the GNU General Public License Version 2, June 1991
 * (the "License").  You may use, redistribute and/or modify this File in
 * accordance with the terms and conditions of the License, a copy of which
 * is available by writing to the Free Software Foundation, Inc.,
 * 51 Franklin Street, Fifth Floor, Boston, MA 02110-1301 USA or on the
 * worldwide web at http://www.gnu.org/licenses/old-licenses/gpl-2.0.txt.
 *
 * THE FILE IS DISTRIBUTED AS-IS, WITHOUT WARRANTY OF ANY KIND, AND THE
 * IMPLIED WARRANTIES OF MERCHANTABILITY OR FITNESS FOR A PARTICULAR PURPOSE
 * ARE EXPRESSLY DISCLAIMED.  The License provides additional details about
 * this warranty disclaimer.
 */

#include "decl.h"
#include "ioctl.h"
#include "util.h"
#include "fw.h"
#include "main.h"
#include "wmm.h"
#include "11n.h"

/*
 * This function prepares command to set/get RSSI information.
 *
 * Preparation includes -
 *      - Setting command ID, action and proper size
 *      - Setting data/beacon average factors
 *      - Resetting SNR/NF/RSSI values in private structure
 *      - Ensuring correct endian-ness
 */
static int
mwifiex_cmd_802_11_rssi_info(struct mwifiex_private *priv,
			     struct host_cmd_ds_command *cmd, u16 cmd_action)
{
	cmd->command = cpu_to_le16(HostCmd_CMD_RSSI_INFO);
	cmd->size = cpu_to_le16(sizeof(struct host_cmd_ds_802_11_rssi_info) +
				S_DS_GEN);
	cmd->params.rssi_info.action = cpu_to_le16(cmd_action);
	cmd->params.rssi_info.ndata = cpu_to_le16(priv->data_avg_factor);
	cmd->params.rssi_info.nbcn = cpu_to_le16(priv->bcn_avg_factor);

	/* Reset SNR/NF/RSSI values in private structure */
	priv->data_rssi_last = 0;
	priv->data_nf_last = 0;
	priv->data_rssi_avg = 0;
	priv->data_nf_avg = 0;
	priv->bcn_rssi_last = 0;
	priv->bcn_nf_last = 0;
	priv->bcn_rssi_avg = 0;
	priv->bcn_nf_avg = 0;

	return 0;
}

/*
 * This function prepares command to set MAC control.
 *
 * Preparation includes -
 *      - Setting command ID, action and proper size
 *      - Ensuring correct endian-ness
 */
static int mwifiex_cmd_mac_control(struct mwifiex_private *priv,
				   struct host_cmd_ds_command *cmd,
				   u16 cmd_action, u16 *action)
{
	struct host_cmd_ds_mac_control *mac_ctrl = &cmd->params.mac_ctrl;

	if (cmd_action != HostCmd_ACT_GEN_SET) {
		dev_err(priv->adapter->dev,
			"mac_control: only support set cmd\n");
		return -1;
	}

	cmd->command = cpu_to_le16(HostCmd_CMD_MAC_CONTROL);
	cmd->size =
		cpu_to_le16(sizeof(struct host_cmd_ds_mac_control) + S_DS_GEN);
	mac_ctrl->action = cpu_to_le16(*action);

	return 0;
}

/*
 * This function prepares command to set/get SNMP MIB.
 *
 * Preparation includes -
 *      - Setting command ID, action and proper size
 *      - Setting SNMP MIB OID number and value
 *        (as required)
 *      - Ensuring correct endian-ness
 *
 * The following SNMP MIB OIDs are supported -
 *      - FRAG_THRESH_I     : Fragmentation threshold
 *      - RTS_THRESH_I      : RTS threshold
 *      - SHORT_RETRY_LIM_I : Short retry limit
 *      - DOT11D_I          : 11d support
 */
static int mwifiex_cmd_802_11_snmp_mib(struct mwifiex_private *priv,
				       struct host_cmd_ds_command *cmd,
				       u16 cmd_action, u32 cmd_oid,
				       u16 *ul_temp)
{
	struct host_cmd_ds_802_11_snmp_mib *snmp_mib = &cmd->params.smib;

	dev_dbg(priv->adapter->dev, "cmd: SNMP_CMD: cmd_oid = 0x%x\n", cmd_oid);
	cmd->command = cpu_to_le16(HostCmd_CMD_802_11_SNMP_MIB);
	cmd->size = cpu_to_le16(sizeof(struct host_cmd_ds_802_11_snmp_mib)
				- 1 + S_DS_GEN);

	snmp_mib->oid = cpu_to_le16((u16)cmd_oid);
	if (cmd_action == HostCmd_ACT_GEN_GET) {
		snmp_mib->query_type = cpu_to_le16(HostCmd_ACT_GEN_GET);
		snmp_mib->buf_size = cpu_to_le16(MAX_SNMP_BUF_SIZE);
		le16_add_cpu(&cmd->size, MAX_SNMP_BUF_SIZE);
	} else if (cmd_action == HostCmd_ACT_GEN_SET) {
		snmp_mib->query_type = cpu_to_le16(HostCmd_ACT_GEN_SET);
		snmp_mib->buf_size = cpu_to_le16(sizeof(u16));
		*((__le16 *) (snmp_mib->value)) = cpu_to_le16(*ul_temp);
		le16_add_cpu(&cmd->size, sizeof(u16));
	}

	dev_dbg(priv->adapter->dev,
		"cmd: SNMP_CMD: Action=0x%x, OID=0x%x, OIDSize=0x%x,"
		" Value=0x%x\n",
		cmd_action, cmd_oid, le16_to_cpu(snmp_mib->buf_size),
		le16_to_cpu(*(__le16 *) snmp_mib->value));
	return 0;
}

/*
 * This function prepares command to get log.
 *
 * Preparation includes -
 *      - Setting command ID and proper size
 *      - Ensuring correct endian-ness
 */
static int
mwifiex_cmd_802_11_get_log(struct host_cmd_ds_command *cmd)
{
	cmd->command = cpu_to_le16(HostCmd_CMD_802_11_GET_LOG);
	cmd->size = cpu_to_le16(sizeof(struct host_cmd_ds_802_11_get_log) +
				S_DS_GEN);
	return 0;
}

/*
 * This function prepares command to set/get Tx data rate configuration.
 *
 * Preparation includes -
 *      - Setting command ID, action and proper size
 *      - Setting configuration index, rate scope and rate drop pattern
 *        parameters (as required)
 *      - Ensuring correct endian-ness
 */
static int mwifiex_cmd_tx_rate_cfg(struct mwifiex_private *priv,
				   struct host_cmd_ds_command *cmd,
				   u16 cmd_action, u16 *pbitmap_rates)
{
	struct host_cmd_ds_tx_rate_cfg *rate_cfg = &cmd->params.tx_rate_cfg;
	struct mwifiex_rate_scope *rate_scope;
	struct mwifiex_rate_drop_pattern *rate_drop;
	u32 i;

	cmd->command = cpu_to_le16(HostCmd_CMD_TX_RATE_CFG);

	rate_cfg->action = cpu_to_le16(cmd_action);
	rate_cfg->cfg_index = 0;

	rate_scope = (struct mwifiex_rate_scope *) ((u8 *) rate_cfg +
		      sizeof(struct host_cmd_ds_tx_rate_cfg));
	rate_scope->type = cpu_to_le16(TLV_TYPE_RATE_SCOPE);
	rate_scope->length = cpu_to_le16
		(sizeof(*rate_scope) - sizeof(struct mwifiex_ie_types_header));
	if (pbitmap_rates != NULL) {
		rate_scope->hr_dsss_rate_bitmap = cpu_to_le16(pbitmap_rates[0]);
		rate_scope->ofdm_rate_bitmap = cpu_to_le16(pbitmap_rates[1]);
		for (i = 0;
		     i < sizeof(rate_scope->ht_mcs_rate_bitmap) / sizeof(u16);
		     i++)
			rate_scope->ht_mcs_rate_bitmap[i] =
				cpu_to_le16(pbitmap_rates[2 + i]);
	} else {
		rate_scope->hr_dsss_rate_bitmap =
			cpu_to_le16(priv->bitmap_rates[0]);
		rate_scope->ofdm_rate_bitmap =
			cpu_to_le16(priv->bitmap_rates[1]);
		for (i = 0;
		     i < sizeof(rate_scope->ht_mcs_rate_bitmap) / sizeof(u16);
		     i++)
			rate_scope->ht_mcs_rate_bitmap[i] =
				cpu_to_le16(priv->bitmap_rates[2 + i]);
	}

	rate_drop = (struct mwifiex_rate_drop_pattern *) ((u8 *) rate_scope +
					     sizeof(struct mwifiex_rate_scope));
	rate_drop->type = cpu_to_le16(TLV_TYPE_RATE_DROP_CONTROL);
	rate_drop->length = cpu_to_le16(sizeof(rate_drop->rate_drop_mode));
	rate_drop->rate_drop_mode = 0;

	cmd->size =
		cpu_to_le16(S_DS_GEN + sizeof(struct host_cmd_ds_tx_rate_cfg) +
			    sizeof(struct mwifiex_rate_scope) +
			    sizeof(struct mwifiex_rate_drop_pattern));

	return 0;
}

/*
 * This function prepares command to set/get Tx power configuration.
 *
 * Preparation includes -
 *      - Setting command ID, action and proper size
 *      - Setting Tx power mode, power group TLV
 *        (as required)
 *      - Ensuring correct endian-ness
 */
static int mwifiex_cmd_tx_power_cfg(struct host_cmd_ds_command *cmd,
				    u16 cmd_action,
				    struct host_cmd_ds_txpwr_cfg *txp)
{
	struct mwifiex_types_power_group *pg_tlv;
	struct host_cmd_ds_txpwr_cfg *cmd_txp_cfg = &cmd->params.txp_cfg;

	cmd->command = cpu_to_le16(HostCmd_CMD_TXPWR_CFG);
	cmd->size =
		cpu_to_le16(S_DS_GEN + sizeof(struct host_cmd_ds_txpwr_cfg));
	switch (cmd_action) {
	case HostCmd_ACT_GEN_SET:
		if (txp->mode) {
			pg_tlv = (struct mwifiex_types_power_group
				  *) ((unsigned long) txp +
				     sizeof(struct host_cmd_ds_txpwr_cfg));
			memmove(cmd_txp_cfg, txp,
				sizeof(struct host_cmd_ds_txpwr_cfg) +
				sizeof(struct mwifiex_types_power_group) +
				pg_tlv->length);

			pg_tlv = (struct mwifiex_types_power_group *) ((u8 *)
				  cmd_txp_cfg +
				  sizeof(struct host_cmd_ds_txpwr_cfg));
			cmd->size = cpu_to_le16(le16_to_cpu(cmd->size) +
				  sizeof(struct mwifiex_types_power_group) +
				  pg_tlv->length);
		} else {
			memmove(cmd_txp_cfg, txp, sizeof(*txp));
		}
		cmd_txp_cfg->action = cpu_to_le16(cmd_action);
		break;
	case HostCmd_ACT_GEN_GET:
		cmd_txp_cfg->action = cpu_to_le16(cmd_action);
		break;
	}

	return 0;
}

/*
 * This function prepares command to get RF Tx power.
 */
static int mwifiex_cmd_rf_tx_power(struct mwifiex_private *priv,
				   struct host_cmd_ds_command *cmd,
				   u16 cmd_action, void *data_buf)
{
	struct host_cmd_ds_rf_tx_pwr *txp = &cmd->params.txp;

	cmd->size = cpu_to_le16(sizeof(struct host_cmd_ds_rf_tx_pwr)
				+ S_DS_GEN);
	cmd->command = cpu_to_le16(HostCmd_CMD_RF_TX_PWR);
	txp->action = cpu_to_le16(cmd_action);

	return 0;
}

/*
<<<<<<< HEAD
=======
 * This function prepares command to set rf antenna.
 */
static int mwifiex_cmd_rf_antenna(struct mwifiex_private *priv,
				  struct host_cmd_ds_command *cmd,
				  u16 cmd_action,
				  struct mwifiex_ds_ant_cfg *ant_cfg)
{
	struct host_cmd_ds_rf_ant_mimo *ant_mimo = &cmd->params.ant_mimo;
	struct host_cmd_ds_rf_ant_siso *ant_siso = &cmd->params.ant_siso;

	cmd->command = cpu_to_le16(HostCmd_CMD_RF_ANTENNA);

	if (cmd_action != HostCmd_ACT_GEN_SET)
		return 0;

	if (priv->adapter->hw_dev_mcs_support == HT_STREAM_2X2) {
		cmd->size = cpu_to_le16(sizeof(struct host_cmd_ds_rf_ant_mimo) +
					S_DS_GEN);
		ant_mimo->action_tx = cpu_to_le16(HostCmd_ACT_SET_TX);
		ant_mimo->tx_ant_mode = cpu_to_le16((u16)ant_cfg->tx_ant);
		ant_mimo->action_rx = cpu_to_le16(HostCmd_ACT_SET_RX);
		ant_mimo->rx_ant_mode = cpu_to_le16((u16)ant_cfg->rx_ant);
	} else {
		cmd->size = cpu_to_le16(sizeof(struct host_cmd_ds_rf_ant_siso) +
					S_DS_GEN);
		ant_siso->action = cpu_to_le16(HostCmd_ACT_SET_BOTH);
		ant_siso->ant_mode = cpu_to_le16((u16)ant_cfg->tx_ant);
	}

	return 0;
}

/*
>>>>>>> 2f8684ce
 * This function prepares command to set Host Sleep configuration.
 *
 * Preparation includes -
 *      - Setting command ID and proper size
 *      - Setting Host Sleep action, conditions, ARP filters
 *        (as required)
 *      - Ensuring correct endian-ness
 */
static int
mwifiex_cmd_802_11_hs_cfg(struct mwifiex_private *priv,
			  struct host_cmd_ds_command *cmd,
			  u16 cmd_action,
			  struct mwifiex_hs_config_param *hscfg_param)
{
	struct mwifiex_adapter *adapter = priv->adapter;
	struct host_cmd_ds_802_11_hs_cfg_enh *hs_cfg = &cmd->params.opt_hs_cfg;
	u16 hs_activate = false;

	if (!hscfg_param)
		/* New Activate command */
		hs_activate = true;
	cmd->command = cpu_to_le16(HostCmd_CMD_802_11_HS_CFG_ENH);

	if (!hs_activate &&
	    (hscfg_param->conditions != cpu_to_le32(HOST_SLEEP_CFG_CANCEL)) &&
	    ((adapter->arp_filter_size > 0) &&
	     (adapter->arp_filter_size <= ARP_FILTER_MAX_BUF_SIZE))) {
		dev_dbg(adapter->dev,
			"cmd: Attach %d bytes ArpFilter to HSCfg cmd\n",
			adapter->arp_filter_size);
		memcpy(((u8 *) hs_cfg) +
		       sizeof(struct host_cmd_ds_802_11_hs_cfg_enh),
		       adapter->arp_filter, adapter->arp_filter_size);
		cmd->size = cpu_to_le16
				(adapter->arp_filter_size +
				 sizeof(struct host_cmd_ds_802_11_hs_cfg_enh)
				+ S_DS_GEN);
	} else {
		cmd->size = cpu_to_le16(S_DS_GEN + sizeof(struct
						host_cmd_ds_802_11_hs_cfg_enh));
	}
	if (hs_activate) {
		hs_cfg->action = cpu_to_le16(HS_ACTIVATE);
		hs_cfg->params.hs_activate.resp_ctrl = RESP_NEEDED;
	} else {
		hs_cfg->action = cpu_to_le16(HS_CONFIGURE);
		hs_cfg->params.hs_config.conditions = hscfg_param->conditions;
		hs_cfg->params.hs_config.gpio = hscfg_param->gpio;
		hs_cfg->params.hs_config.gap = hscfg_param->gap;
		dev_dbg(adapter->dev,
			"cmd: HS_CFG_CMD: condition:0x%x gpio:0x%x gap:0x%x\n",
		       hs_cfg->params.hs_config.conditions,
		       hs_cfg->params.hs_config.gpio,
		       hs_cfg->params.hs_config.gap);
	}

	return 0;
}

/*
 * This function prepares command to set/get MAC address.
 *
 * Preparation includes -
 *      - Setting command ID, action and proper size
 *      - Setting MAC address (for SET only)
 *      - Ensuring correct endian-ness
 */
static int mwifiex_cmd_802_11_mac_address(struct mwifiex_private *priv,
					  struct host_cmd_ds_command *cmd,
					  u16 cmd_action)
{
	cmd->command = cpu_to_le16(HostCmd_CMD_802_11_MAC_ADDRESS);
	cmd->size = cpu_to_le16(sizeof(struct host_cmd_ds_802_11_mac_address) +
				S_DS_GEN);
	cmd->result = 0;

	cmd->params.mac_addr.action = cpu_to_le16(cmd_action);

	if (cmd_action == HostCmd_ACT_GEN_SET)
		memcpy(cmd->params.mac_addr.mac_addr, priv->curr_addr,
		       ETH_ALEN);
	return 0;
}

/*
 * This function prepares command to set MAC multicast address.
 *
 * Preparation includes -
 *      - Setting command ID, action and proper size
 *      - Setting MAC multicast address
 *      - Ensuring correct endian-ness
 */
static int
mwifiex_cmd_mac_multicast_adr(struct host_cmd_ds_command *cmd,
			      u16 cmd_action,
			      struct mwifiex_multicast_list *mcast_list)
{
	struct host_cmd_ds_mac_multicast_adr *mcast_addr = &cmd->params.mc_addr;

	cmd->size = cpu_to_le16(sizeof(struct host_cmd_ds_mac_multicast_adr) +
				S_DS_GEN);
	cmd->command = cpu_to_le16(HostCmd_CMD_MAC_MULTICAST_ADR);

	mcast_addr->action = cpu_to_le16(cmd_action);
	mcast_addr->num_of_adrs =
		cpu_to_le16((u16) mcast_list->num_multicast_addr);
	memcpy(mcast_addr->mac_list, mcast_list->mac_list,
	       mcast_list->num_multicast_addr * ETH_ALEN);

	return 0;
}

/*
 * This function prepares command to deauthenticate.
 *
 * Preparation includes -
 *      - Setting command ID and proper size
 *      - Setting AP MAC address and reason code
 *      - Ensuring correct endian-ness
 */
static int mwifiex_cmd_802_11_deauthenticate(struct mwifiex_private *priv,
					     struct host_cmd_ds_command *cmd,
					     u8 *mac)
{
	struct host_cmd_ds_802_11_deauthenticate *deauth = &cmd->params.deauth;

	cmd->command = cpu_to_le16(HostCmd_CMD_802_11_DEAUTHENTICATE);
	cmd->size = cpu_to_le16(sizeof(struct host_cmd_ds_802_11_deauthenticate)
				+ S_DS_GEN);

	/* Set AP MAC address */
	memcpy(deauth->mac_addr, mac, ETH_ALEN);

	dev_dbg(priv->adapter->dev, "cmd: Deauth: %pM\n", deauth->mac_addr);

	deauth->reason_code = cpu_to_le16(WLAN_REASON_DEAUTH_LEAVING);

	return 0;
}

/*
 * This function prepares command to stop Ad-Hoc network.
 *
 * Preparation includes -
 *      - Setting command ID and proper size
 *      - Ensuring correct endian-ness
 */
static int mwifiex_cmd_802_11_ad_hoc_stop(struct host_cmd_ds_command *cmd)
{
	cmd->command = cpu_to_le16(HostCmd_CMD_802_11_AD_HOC_STOP);
	cmd->size = cpu_to_le16(S_DS_GEN);
	return 0;
}

/*
 * This function sets WEP key(s) to key parameter TLV(s).
 *
 * Multi-key parameter TLVs are supported, so we can send multiple
 * WEP keys in a single buffer.
 */
static int
mwifiex_set_keyparamset_wep(struct mwifiex_private *priv,
			    struct mwifiex_ie_type_key_param_set *key_param_set,
			    u16 *key_param_len)
{
	int cur_key_param_len;
	u8 i;

	/* Multi-key_param_set TLV is supported */
	for (i = 0; i < NUM_WEP_KEYS; i++) {
		if ((priv->wep_key[i].key_length == WLAN_KEY_LEN_WEP40) ||
		    (priv->wep_key[i].key_length == WLAN_KEY_LEN_WEP104)) {
			key_param_set->type =
				cpu_to_le16(TLV_TYPE_KEY_MATERIAL);
/* Key_param_set WEP fixed length */
#define KEYPARAMSET_WEP_FIXED_LEN 8
			key_param_set->length = cpu_to_le16((u16)
					(priv->wep_key[i].
					 key_length +
					 KEYPARAMSET_WEP_FIXED_LEN));
			key_param_set->key_type_id =
				cpu_to_le16(KEY_TYPE_ID_WEP);
			key_param_set->key_info =
				cpu_to_le16(KEY_ENABLED | KEY_UNICAST |
					    KEY_MCAST);
			key_param_set->key_len =
				cpu_to_le16(priv->wep_key[i].key_length);
			/* Set WEP key index */
			key_param_set->key[0] = i;
			/* Set default Tx key flag */
			if (i ==
			    (priv->
			     wep_key_curr_index & HostCmd_WEP_KEY_INDEX_MASK))
				key_param_set->key[1] = 1;
			else
				key_param_set->key[1] = 0;
			memmove(&key_param_set->key[2],
				priv->wep_key[i].key_material,
				priv->wep_key[i].key_length);

			cur_key_param_len = priv->wep_key[i].key_length +
				KEYPARAMSET_WEP_FIXED_LEN +
				sizeof(struct mwifiex_ie_types_header);
			*key_param_len += (u16) cur_key_param_len;
			key_param_set =
				(struct mwifiex_ie_type_key_param_set *)
						((u8 *)key_param_set +
						 cur_key_param_len);
		} else if (!priv->wep_key[i].key_length) {
			continue;
		} else {
			dev_err(priv->adapter->dev,
				"key%d Length = %d is incorrect\n",
			       (i + 1), priv->wep_key[i].key_length);
			return -1;
		}
	}

	return 0;
}

/*
 * This function prepares command to set/get/reset network key(s).
 *
 * Preparation includes -
 *      - Setting command ID, action and proper size
 *      - Setting WEP keys, WAPI keys or WPA keys along with required
 *        encryption (TKIP, AES) (as required)
 *      - Ensuring correct endian-ness
 */
static int
mwifiex_cmd_802_11_key_material(struct mwifiex_private *priv,
				struct host_cmd_ds_command *cmd,
				u16 cmd_action, u32 cmd_oid,
				struct mwifiex_ds_encrypt_key *enc_key)
{
	struct host_cmd_ds_802_11_key_material *key_material =
		&cmd->params.key_material;
	struct host_cmd_tlv_mac_addr *tlv_mac;
	u16 key_param_len = 0, cmd_size;
	int ret = 0;
	const u8 bc_mac[] = { 0xff, 0xff, 0xff, 0xff, 0xff, 0xff };

	cmd->command = cpu_to_le16(HostCmd_CMD_802_11_KEY_MATERIAL);
	key_material->action = cpu_to_le16(cmd_action);

	if (cmd_action == HostCmd_ACT_GEN_GET) {
		cmd->size =
			cpu_to_le16(sizeof(key_material->action) + S_DS_GEN);
		return ret;
	}

	if (!enc_key) {
		memset(&key_material->key_param_set, 0,
		       (NUM_WEP_KEYS *
			sizeof(struct mwifiex_ie_type_key_param_set)));
		ret = mwifiex_set_keyparamset_wep(priv,
						  &key_material->key_param_set,
						  &key_param_len);
		cmd->size = cpu_to_le16(key_param_len +
				    sizeof(key_material->action) + S_DS_GEN);
		return ret;
	} else
		memset(&key_material->key_param_set, 0,
		       sizeof(struct mwifiex_ie_type_key_param_set));
	if (enc_key->is_wapi_key) {
		dev_dbg(priv->adapter->dev, "info: Set WAPI Key\n");
		key_material->key_param_set.key_type_id =
						cpu_to_le16(KEY_TYPE_ID_WAPI);
		if (cmd_oid == KEY_INFO_ENABLED)
			key_material->key_param_set.key_info =
						cpu_to_le16(KEY_ENABLED);
		else
			key_material->key_param_set.key_info =
						cpu_to_le16(!KEY_ENABLED);

		key_material->key_param_set.key[0] = enc_key->key_index;
		if (!priv->sec_info.wapi_key_on)
			key_material->key_param_set.key[1] = 1;
		else
			/* set 0 when re-key */
			key_material->key_param_set.key[1] = 0;

		if (0 != memcmp(enc_key->mac_addr, bc_mac, sizeof(bc_mac))) {
			/* WAPI pairwise key: unicast */
			key_material->key_param_set.key_info |=
				cpu_to_le16(KEY_UNICAST);
		} else {	/* WAPI group key: multicast */
			key_material->key_param_set.key_info |=
				cpu_to_le16(KEY_MCAST);
			priv->sec_info.wapi_key_on = true;
		}

		key_material->key_param_set.type =
					cpu_to_le16(TLV_TYPE_KEY_MATERIAL);
		key_material->key_param_set.key_len =
						cpu_to_le16(WAPI_KEY_LEN);
		memcpy(&key_material->key_param_set.key[2],
		       enc_key->key_material, enc_key->key_len);
		memcpy(&key_material->key_param_set.key[2 + enc_key->key_len],
		       enc_key->wapi_rxpn, WAPI_RXPN_LEN);
		key_material->key_param_set.length =
			cpu_to_le16(WAPI_KEY_LEN + KEYPARAMSET_FIXED_LEN);

		key_param_len = (WAPI_KEY_LEN + KEYPARAMSET_FIXED_LEN) +
				 sizeof(struct mwifiex_ie_types_header);
		cmd->size = cpu_to_le16(sizeof(key_material->action)
					+ S_DS_GEN +  key_param_len);
		return ret;
	}
	if (enc_key->key_len == WLAN_KEY_LEN_CCMP) {
		dev_dbg(priv->adapter->dev, "cmd: WPA_AES\n");
		key_material->key_param_set.key_type_id =
						cpu_to_le16(KEY_TYPE_ID_AES);
		if (cmd_oid == KEY_INFO_ENABLED)
			key_material->key_param_set.key_info =
						cpu_to_le16(KEY_ENABLED);
		else
			key_material->key_param_set.key_info =
						cpu_to_le16(!KEY_ENABLED);

		if (enc_key->key_index & MWIFIEX_KEY_INDEX_UNICAST)
				/* AES pairwise key: unicast */
			key_material->key_param_set.key_info |=
						cpu_to_le16(KEY_UNICAST);
		else		/* AES group key: multicast */
			key_material->key_param_set.key_info |=
							cpu_to_le16(KEY_MCAST);
	} else if (enc_key->key_len == WLAN_KEY_LEN_TKIP) {
		dev_dbg(priv->adapter->dev, "cmd: WPA_TKIP\n");
		key_material->key_param_set.key_type_id =
						cpu_to_le16(KEY_TYPE_ID_TKIP);
		key_material->key_param_set.key_info =
						cpu_to_le16(KEY_ENABLED);

		if (enc_key->key_index & MWIFIEX_KEY_INDEX_UNICAST)
				/* TKIP pairwise key: unicast */
			key_material->key_param_set.key_info |=
						cpu_to_le16(KEY_UNICAST);
		else		/* TKIP group key: multicast */
			key_material->key_param_set.key_info |=
							cpu_to_le16(KEY_MCAST);
	}

	if (key_material->key_param_set.key_type_id) {
		key_material->key_param_set.type =
					cpu_to_le16(TLV_TYPE_KEY_MATERIAL);
		key_material->key_param_set.key_len =
					cpu_to_le16((u16) enc_key->key_len);
		memcpy(key_material->key_param_set.key, enc_key->key_material,
		       enc_key->key_len);
		key_material->key_param_set.length =
			cpu_to_le16((u16) enc_key->key_len +
				    KEYPARAMSET_FIXED_LEN);

		key_param_len = (u16)(enc_key->key_len + KEYPARAMSET_FIXED_LEN)
				+ sizeof(struct mwifiex_ie_types_header);

		cmd->size = cpu_to_le16(sizeof(key_material->action) + S_DS_GEN
					+ key_param_len);

		if (priv->bss_type == MWIFIEX_BSS_TYPE_UAP) {
			tlv_mac = (void *)((u8 *)&key_material->key_param_set +
					   key_param_len);
			tlv_mac->tlv.type = cpu_to_le16(TLV_TYPE_STA_MAC_ADDR);
			tlv_mac->tlv.len = cpu_to_le16(ETH_ALEN);
			memcpy(tlv_mac->mac_addr, enc_key->mac_addr, ETH_ALEN);
			cmd_size = key_param_len + S_DS_GEN +
				   sizeof(key_material->action) +
				   sizeof(struct host_cmd_tlv_mac_addr);
		} else {
			cmd_size = key_param_len + S_DS_GEN +
				   sizeof(key_material->action);
		}
		cmd->size = cpu_to_le16(cmd_size);
	}

	return ret;
}

/*
 * This function prepares command to set/get 11d domain information.
 *
 * Preparation includes -
 *      - Setting command ID, action and proper size
 *      - Setting domain information fields (for SET only)
 *      - Ensuring correct endian-ness
 */
static int mwifiex_cmd_802_11d_domain_info(struct mwifiex_private *priv,
					   struct host_cmd_ds_command *cmd,
					   u16 cmd_action)
{
	struct mwifiex_adapter *adapter = priv->adapter;
	struct host_cmd_ds_802_11d_domain_info *domain_info =
		&cmd->params.domain_info;
	struct mwifiex_ietypes_domain_param_set *domain =
		&domain_info->domain;
	u8 no_of_triplet = adapter->domain_reg.no_of_triplet;

	dev_dbg(adapter->dev, "info: 11D: no_of_triplet=0x%x\n", no_of_triplet);

	cmd->command = cpu_to_le16(HostCmd_CMD_802_11D_DOMAIN_INFO);
	domain_info->action = cpu_to_le16(cmd_action);
	if (cmd_action == HostCmd_ACT_GEN_GET) {
		cmd->size = cpu_to_le16(sizeof(domain_info->action) + S_DS_GEN);
		return 0;
	}

	/* Set domain info fields */
	domain->header.type = cpu_to_le16(WLAN_EID_COUNTRY);
	memcpy(domain->country_code, adapter->domain_reg.country_code,
	       sizeof(domain->country_code));

	domain->header.len =
		cpu_to_le16((no_of_triplet *
			     sizeof(struct ieee80211_country_ie_triplet))
			    + sizeof(domain->country_code));

	if (no_of_triplet) {
		memcpy(domain->triplet, adapter->domain_reg.triplet,
		       no_of_triplet * sizeof(struct
					      ieee80211_country_ie_triplet));

		cmd->size = cpu_to_le16(sizeof(domain_info->action) +
					le16_to_cpu(domain->header.len) +
					sizeof(struct mwifiex_ie_types_header)
					+ S_DS_GEN);
	} else {
		cmd->size = cpu_to_le16(sizeof(domain_info->action) + S_DS_GEN);
	}

	return 0;
}

/*
 * This function prepares command to set/get RF channel.
 *
 * Preparation includes -
 *      - Setting command ID, action and proper size
 *      - Setting RF type and current RF channel (for SET only)
 *      - Ensuring correct endian-ness
 */
static int mwifiex_cmd_802_11_rf_channel(struct mwifiex_private *priv,
					 struct host_cmd_ds_command *cmd,
					 u16 cmd_action, u16 *channel)
{
	struct host_cmd_ds_802_11_rf_channel *rf_chan =
		&cmd->params.rf_channel;
	uint16_t rf_type = le16_to_cpu(rf_chan->rf_type);

	cmd->command = cpu_to_le16(HostCmd_CMD_802_11_RF_CHANNEL);
	cmd->size = cpu_to_le16(sizeof(struct host_cmd_ds_802_11_rf_channel)
				+ S_DS_GEN);

	if (cmd_action == HostCmd_ACT_GEN_SET) {
		if ((priv->adapter->adhoc_start_band & BAND_A) ||
		    (priv->adapter->adhoc_start_band & BAND_AN))
			rf_chan->rf_type =
				cpu_to_le16(HostCmd_SCAN_RADIO_TYPE_A);

		rf_type = le16_to_cpu(rf_chan->rf_type);
		SET_SECONDARYCHAN(rf_type, priv->adapter->sec_chan_offset);
		rf_chan->current_channel = cpu_to_le16(*channel);
	}
	rf_chan->action = cpu_to_le16(cmd_action);
	return 0;
}

/*
 * This function prepares command to set/get IBSS coalescing status.
 *
 * Preparation includes -
 *      - Setting command ID, action and proper size
 *      - Setting status to enable or disable (for SET only)
 *      - Ensuring correct endian-ness
 */
static int mwifiex_cmd_ibss_coalescing_status(struct host_cmd_ds_command *cmd,
					      u16 cmd_action, u16 *enable)
{
	struct host_cmd_ds_802_11_ibss_status *ibss_coal =
		&(cmd->params.ibss_coalescing);

	cmd->command = cpu_to_le16(HostCmd_CMD_802_11_IBSS_COALESCING_STATUS);
	cmd->size = cpu_to_le16(sizeof(struct host_cmd_ds_802_11_ibss_status) +
				S_DS_GEN);
	cmd->result = 0;
	ibss_coal->action = cpu_to_le16(cmd_action);

	switch (cmd_action) {
	case HostCmd_ACT_GEN_SET:
		if (enable)
			ibss_coal->enable = cpu_to_le16(*enable);
		else
			ibss_coal->enable = 0;
		break;

		/* In other case.. Nothing to do */
	case HostCmd_ACT_GEN_GET:
	default:
		break;
	}

	return 0;
}

/*
 * This function prepares command to set/get register value.
 *
 * Preparation includes -
 *      - Setting command ID, action and proper size
 *      - Setting register offset (for both GET and SET) and
 *        register value (for SET only)
 *      - Ensuring correct endian-ness
 *
 * The following type of registers can be accessed with this function -
 *      - MAC register
 *      - BBP register
 *      - RF register
 *      - PMIC register
 *      - CAU register
 *      - EEPROM
 */
static int mwifiex_cmd_reg_access(struct host_cmd_ds_command *cmd,
				  u16 cmd_action, void *data_buf)
{
	struct mwifiex_ds_reg_rw *reg_rw = data_buf;

	switch (le16_to_cpu(cmd->command)) {
	case HostCmd_CMD_MAC_REG_ACCESS:
	{
		struct host_cmd_ds_mac_reg_access *mac_reg;

		cmd->size = cpu_to_le16(sizeof(*mac_reg) + S_DS_GEN);
		mac_reg = &cmd->params.mac_reg;
		mac_reg->action = cpu_to_le16(cmd_action);
		mac_reg->offset =
			cpu_to_le16((u16) le32_to_cpu(reg_rw->offset));
		mac_reg->value = reg_rw->value;
		break;
	}
	case HostCmd_CMD_BBP_REG_ACCESS:
	{
		struct host_cmd_ds_bbp_reg_access *bbp_reg;

		cmd->size = cpu_to_le16(sizeof(*bbp_reg) + S_DS_GEN);
		bbp_reg = &cmd->params.bbp_reg;
		bbp_reg->action = cpu_to_le16(cmd_action);
		bbp_reg->offset =
			cpu_to_le16((u16) le32_to_cpu(reg_rw->offset));
		bbp_reg->value = (u8) le32_to_cpu(reg_rw->value);
		break;
	}
	case HostCmd_CMD_RF_REG_ACCESS:
	{
		struct host_cmd_ds_rf_reg_access *rf_reg;

		cmd->size = cpu_to_le16(sizeof(*rf_reg) + S_DS_GEN);
		rf_reg = &cmd->params.rf_reg;
		rf_reg->action = cpu_to_le16(cmd_action);
		rf_reg->offset = cpu_to_le16((u16) le32_to_cpu(reg_rw->offset));
		rf_reg->value = (u8) le32_to_cpu(reg_rw->value);
		break;
	}
	case HostCmd_CMD_PMIC_REG_ACCESS:
	{
		struct host_cmd_ds_pmic_reg_access *pmic_reg;

		cmd->size = cpu_to_le16(sizeof(*pmic_reg) + S_DS_GEN);
		pmic_reg = &cmd->params.pmic_reg;
		pmic_reg->action = cpu_to_le16(cmd_action);
		pmic_reg->offset =
				cpu_to_le16((u16) le32_to_cpu(reg_rw->offset));
		pmic_reg->value = (u8) le32_to_cpu(reg_rw->value);
		break;
	}
	case HostCmd_CMD_CAU_REG_ACCESS:
	{
		struct host_cmd_ds_rf_reg_access *cau_reg;

		cmd->size = cpu_to_le16(sizeof(*cau_reg) + S_DS_GEN);
		cau_reg = &cmd->params.rf_reg;
		cau_reg->action = cpu_to_le16(cmd_action);
		cau_reg->offset =
				cpu_to_le16((u16) le32_to_cpu(reg_rw->offset));
		cau_reg->value = (u8) le32_to_cpu(reg_rw->value);
		break;
	}
	case HostCmd_CMD_802_11_EEPROM_ACCESS:
	{
		struct mwifiex_ds_read_eeprom *rd_eeprom = data_buf;
		struct host_cmd_ds_802_11_eeprom_access *cmd_eeprom =
			&cmd->params.eeprom;

		cmd->size = cpu_to_le16(sizeof(*cmd_eeprom) + S_DS_GEN);
		cmd_eeprom->action = cpu_to_le16(cmd_action);
		cmd_eeprom->offset = rd_eeprom->offset;
		cmd_eeprom->byte_count = rd_eeprom->byte_count;
		cmd_eeprom->value = 0;
		break;
	}
	default:
		return -1;
	}

	return 0;
}

/*
 * This function prepares command to set PCI-Express
 * host buffer configuration
 *
 * Preparation includes -
 *      - Setting command ID, action and proper size
 *      - Setting host buffer configuration
 *      - Ensuring correct endian-ness
 */
static int
mwifiex_cmd_pcie_host_spec(struct mwifiex_private *priv,
			   struct host_cmd_ds_command *cmd, u16 action)
{
	struct host_cmd_ds_pcie_details *host_spec =
					&cmd->params.pcie_host_spec;
	struct pcie_service_card *card = priv->adapter->card;
	phys_addr_t *buf_pa;

	cmd->command = cpu_to_le16(HostCmd_CMD_PCIE_DESC_DETAILS);
	cmd->size = cpu_to_le16(sizeof(struct
					host_cmd_ds_pcie_details) + S_DS_GEN);
	cmd->result = 0;

	memset(host_spec, 0, sizeof(struct host_cmd_ds_pcie_details));

	if (action != HostCmd_ACT_GEN_SET)
		return 0;

	/* Send the ring base addresses and count to firmware */
	host_spec->txbd_addr_lo = (u32)(card->txbd_ring_pbase);
	host_spec->txbd_addr_hi = (u32)(((u64)card->txbd_ring_pbase)>>32);
	host_spec->txbd_count = MWIFIEX_MAX_TXRX_BD;
	host_spec->rxbd_addr_lo = (u32)(card->rxbd_ring_pbase);
	host_spec->rxbd_addr_hi = (u32)(((u64)card->rxbd_ring_pbase)>>32);
	host_spec->rxbd_count = MWIFIEX_MAX_TXRX_BD;
	host_spec->evtbd_addr_lo = (u32)(card->evtbd_ring_pbase);
	host_spec->evtbd_addr_hi = (u32)(((u64)card->evtbd_ring_pbase)>>32);
	host_spec->evtbd_count = MWIFIEX_MAX_EVT_BD;
	if (card->sleep_cookie) {
		buf_pa = MWIFIEX_SKB_PACB(card->sleep_cookie);
		host_spec->sleep_cookie_addr_lo = (u32) *buf_pa;
		host_spec->sleep_cookie_addr_hi = (u32) (((u64)*buf_pa) >> 32);
		dev_dbg(priv->adapter->dev, "sleep_cook_lo phy addr: 0x%x\n",
			host_spec->sleep_cookie_addr_lo);
	}

	return 0;
}

/*
 * This function prepares command for event subscription, configuration
 * and query. Events can be subscribed or unsubscribed. Current subscribed
 * events can be queried. Also, current subscribed events are reported in
 * every FW response.
 */
static int
mwifiex_cmd_802_11_subsc_evt(struct mwifiex_private *priv,
			     struct host_cmd_ds_command *cmd,
			     struct mwifiex_ds_misc_subsc_evt *subsc_evt_cfg)
{
	struct host_cmd_ds_802_11_subsc_evt *subsc_evt = &cmd->params.subsc_evt;
	struct mwifiex_ie_types_rssi_threshold *rssi_tlv;
	u16 event_bitmap;
	u8 *pos;

	cmd->command = cpu_to_le16(HostCmd_CMD_802_11_SUBSCRIBE_EVENT);
	cmd->size = cpu_to_le16(sizeof(struct host_cmd_ds_802_11_subsc_evt) +
				S_DS_GEN);

	subsc_evt->action = cpu_to_le16(subsc_evt_cfg->action);
	dev_dbg(priv->adapter->dev, "cmd: action: %d\n", subsc_evt_cfg->action);

	/*For query requests, no configuration TLV structures are to be added.*/
	if (subsc_evt_cfg->action == HostCmd_ACT_GEN_GET)
		return 0;

	subsc_evt->events = cpu_to_le16(subsc_evt_cfg->events);

	event_bitmap = subsc_evt_cfg->events;
	dev_dbg(priv->adapter->dev, "cmd: event bitmap : %16x\n",
		event_bitmap);

	if (((subsc_evt_cfg->action == HostCmd_ACT_BITWISE_CLR) ||
	     (subsc_evt_cfg->action == HostCmd_ACT_BITWISE_SET)) &&
	    (event_bitmap == 0)) {
		dev_dbg(priv->adapter->dev, "Error: No event specified "
			"for bitwise action type\n");
		return -EINVAL;
	}

	/*
	 * Append TLV structures for each of the specified events for
	 * subscribing or re-configuring. This is not required for
	 * bitwise unsubscribing request.
	 */
	if (subsc_evt_cfg->action == HostCmd_ACT_BITWISE_CLR)
		return 0;

	pos = ((u8 *)subsc_evt) +
			sizeof(struct host_cmd_ds_802_11_subsc_evt);

	if (event_bitmap & BITMASK_BCN_RSSI_LOW) {
		rssi_tlv = (struct mwifiex_ie_types_rssi_threshold *) pos;

		rssi_tlv->header.type = cpu_to_le16(TLV_TYPE_RSSI_LOW);
		rssi_tlv->header.len =
		    cpu_to_le16(sizeof(struct mwifiex_ie_types_rssi_threshold) -
				sizeof(struct mwifiex_ie_types_header));
		rssi_tlv->abs_value = subsc_evt_cfg->bcn_l_rssi_cfg.abs_value;
		rssi_tlv->evt_freq = subsc_evt_cfg->bcn_l_rssi_cfg.evt_freq;

		dev_dbg(priv->adapter->dev, "Cfg Beacon Low Rssi event, "
			"RSSI:-%d dBm, Freq:%d\n",
			subsc_evt_cfg->bcn_l_rssi_cfg.abs_value,
			subsc_evt_cfg->bcn_l_rssi_cfg.evt_freq);

		pos += sizeof(struct mwifiex_ie_types_rssi_threshold);
		le16_add_cpu(&cmd->size,
			     sizeof(struct mwifiex_ie_types_rssi_threshold));
	}

	if (event_bitmap & BITMASK_BCN_RSSI_HIGH) {
		rssi_tlv = (struct mwifiex_ie_types_rssi_threshold *) pos;

		rssi_tlv->header.type = cpu_to_le16(TLV_TYPE_RSSI_HIGH);
		rssi_tlv->header.len =
		    cpu_to_le16(sizeof(struct mwifiex_ie_types_rssi_threshold) -
				sizeof(struct mwifiex_ie_types_header));
		rssi_tlv->abs_value = subsc_evt_cfg->bcn_h_rssi_cfg.abs_value;
		rssi_tlv->evt_freq = subsc_evt_cfg->bcn_h_rssi_cfg.evt_freq;

		dev_dbg(priv->adapter->dev, "Cfg Beacon High Rssi event, "
			"RSSI:-%d dBm, Freq:%d\n",
			subsc_evt_cfg->bcn_h_rssi_cfg.abs_value,
			subsc_evt_cfg->bcn_h_rssi_cfg.evt_freq);

		pos += sizeof(struct mwifiex_ie_types_rssi_threshold);
		le16_add_cpu(&cmd->size,
			     sizeof(struct mwifiex_ie_types_rssi_threshold));
	}

	return 0;
}

/*
 * This function prepares the commands before sending them to the firmware.
 *
 * This is a generic function which calls specific command preparation
 * routines based upon the command number.
 */
int mwifiex_sta_prepare_cmd(struct mwifiex_private *priv, uint16_t cmd_no,
			    u16 cmd_action, u32 cmd_oid,
			    void *data_buf, void *cmd_buf)
{
	struct host_cmd_ds_command *cmd_ptr = cmd_buf;
	int ret = 0;

	/* Prepare command */
	switch (cmd_no) {
	case HostCmd_CMD_GET_HW_SPEC:
		ret = mwifiex_cmd_get_hw_spec(priv, cmd_ptr);
		break;
	case HostCmd_CMD_MAC_CONTROL:
		ret = mwifiex_cmd_mac_control(priv, cmd_ptr, cmd_action,
					      data_buf);
		break;
	case HostCmd_CMD_802_11_MAC_ADDRESS:
		ret = mwifiex_cmd_802_11_mac_address(priv, cmd_ptr,
						     cmd_action);
		break;
	case HostCmd_CMD_MAC_MULTICAST_ADR:
		ret = mwifiex_cmd_mac_multicast_adr(cmd_ptr, cmd_action,
						    data_buf);
		break;
	case HostCmd_CMD_TX_RATE_CFG:
		ret = mwifiex_cmd_tx_rate_cfg(priv, cmd_ptr, cmd_action,
					      data_buf);
		break;
	case HostCmd_CMD_TXPWR_CFG:
		ret = mwifiex_cmd_tx_power_cfg(cmd_ptr, cmd_action,
					       data_buf);
		break;
	case HostCmd_CMD_RF_TX_PWR:
		ret = mwifiex_cmd_rf_tx_power(priv, cmd_ptr, cmd_action,
					      data_buf);
		break;
<<<<<<< HEAD
=======
	case HostCmd_CMD_RF_ANTENNA:
		ret = mwifiex_cmd_rf_antenna(priv, cmd_ptr, cmd_action,
					     data_buf);
		break;
>>>>>>> 2f8684ce
	case HostCmd_CMD_802_11_PS_MODE_ENH:
		ret = mwifiex_cmd_enh_power_mode(priv, cmd_ptr, cmd_action,
						 (uint16_t)cmd_oid, data_buf);
		break;
	case HostCmd_CMD_802_11_HS_CFG_ENH:
		ret = mwifiex_cmd_802_11_hs_cfg(priv, cmd_ptr, cmd_action,
				(struct mwifiex_hs_config_param *) data_buf);
		break;
	case HostCmd_CMD_802_11_SCAN:
		ret = mwifiex_cmd_802_11_scan(cmd_ptr, data_buf);
		break;
	case HostCmd_CMD_802_11_BG_SCAN_QUERY:
		ret = mwifiex_cmd_802_11_bg_scan_query(cmd_ptr);
		break;
	case HostCmd_CMD_802_11_ASSOCIATE:
		ret = mwifiex_cmd_802_11_associate(priv, cmd_ptr, data_buf);
		break;
	case HostCmd_CMD_802_11_DEAUTHENTICATE:
		ret = mwifiex_cmd_802_11_deauthenticate(priv, cmd_ptr,
							data_buf);
		break;
	case HostCmd_CMD_802_11_AD_HOC_START:
		ret = mwifiex_cmd_802_11_ad_hoc_start(priv, cmd_ptr,
						      data_buf);
		break;
	case HostCmd_CMD_802_11_GET_LOG:
		ret = mwifiex_cmd_802_11_get_log(cmd_ptr);
		break;
	case HostCmd_CMD_802_11_AD_HOC_JOIN:
		ret = mwifiex_cmd_802_11_ad_hoc_join(priv, cmd_ptr,
						     data_buf);
		break;
	case HostCmd_CMD_802_11_AD_HOC_STOP:
		ret = mwifiex_cmd_802_11_ad_hoc_stop(cmd_ptr);
		break;
	case HostCmd_CMD_RSSI_INFO:
		ret = mwifiex_cmd_802_11_rssi_info(priv, cmd_ptr, cmd_action);
		break;
	case HostCmd_CMD_802_11_SNMP_MIB:
		ret = mwifiex_cmd_802_11_snmp_mib(priv, cmd_ptr, cmd_action,
						  cmd_oid, data_buf);
		break;
	case HostCmd_CMD_802_11_TX_RATE_QUERY:
		cmd_ptr->command =
			cpu_to_le16(HostCmd_CMD_802_11_TX_RATE_QUERY);
		cmd_ptr->size =
			cpu_to_le16(sizeof(struct host_cmd_ds_tx_rate_query) +
				    S_DS_GEN);
		priv->tx_rate = 0;
		ret = 0;
		break;
	case HostCmd_CMD_VERSION_EXT:
		cmd_ptr->command = cpu_to_le16(cmd_no);
		cmd_ptr->params.verext.version_str_sel =
			(u8) (*((u32 *) data_buf));
		memcpy(&cmd_ptr->params, data_buf,
		       sizeof(struct host_cmd_ds_version_ext));
		cmd_ptr->size =
			cpu_to_le16(sizeof(struct host_cmd_ds_version_ext) +
				    S_DS_GEN);
		ret = 0;
		break;
	case HostCmd_CMD_802_11_RF_CHANNEL:
		ret = mwifiex_cmd_802_11_rf_channel(priv, cmd_ptr, cmd_action,
						    data_buf);
		break;
	case HostCmd_CMD_FUNC_INIT:
		if (priv->adapter->hw_status == MWIFIEX_HW_STATUS_RESET)
			priv->adapter->hw_status = MWIFIEX_HW_STATUS_READY;
		cmd_ptr->command = cpu_to_le16(cmd_no);
		cmd_ptr->size = cpu_to_le16(S_DS_GEN);
		break;
	case HostCmd_CMD_FUNC_SHUTDOWN:
		priv->adapter->hw_status = MWIFIEX_HW_STATUS_RESET;
		cmd_ptr->command = cpu_to_le16(cmd_no);
		cmd_ptr->size = cpu_to_le16(S_DS_GEN);
		break;
	case HostCmd_CMD_11N_ADDBA_REQ:
		ret = mwifiex_cmd_11n_addba_req(cmd_ptr, data_buf);
		break;
	case HostCmd_CMD_11N_DELBA:
		ret = mwifiex_cmd_11n_delba(cmd_ptr, data_buf);
		break;
	case HostCmd_CMD_11N_ADDBA_RSP:
		ret = mwifiex_cmd_11n_addba_rsp_gen(priv, cmd_ptr, data_buf);
		break;
	case HostCmd_CMD_802_11_KEY_MATERIAL:
		ret = mwifiex_cmd_802_11_key_material(priv, cmd_ptr,
						      cmd_action, cmd_oid,
						      data_buf);
		break;
	case HostCmd_CMD_802_11D_DOMAIN_INFO:
		ret = mwifiex_cmd_802_11d_domain_info(priv, cmd_ptr,
						      cmd_action);
		break;
	case HostCmd_CMD_RECONFIGURE_TX_BUFF:
		ret = mwifiex_cmd_recfg_tx_buf(priv, cmd_ptr, cmd_action,
					       data_buf);
		break;
	case HostCmd_CMD_AMSDU_AGGR_CTRL:
		ret = mwifiex_cmd_amsdu_aggr_ctrl(cmd_ptr, cmd_action,
						  data_buf);
		break;
	case HostCmd_CMD_11N_CFG:
		ret = mwifiex_cmd_11n_cfg(cmd_ptr, cmd_action, data_buf);
		break;
	case HostCmd_CMD_WMM_GET_STATUS:
		dev_dbg(priv->adapter->dev,
			"cmd: WMM: WMM_GET_STATUS cmd sent\n");
		cmd_ptr->command = cpu_to_le16(HostCmd_CMD_WMM_GET_STATUS);
		cmd_ptr->size =
			cpu_to_le16(sizeof(struct host_cmd_ds_wmm_get_status) +
				    S_DS_GEN);
		ret = 0;
		break;
	case HostCmd_CMD_802_11_IBSS_COALESCING_STATUS:
		ret = mwifiex_cmd_ibss_coalescing_status(cmd_ptr, cmd_action,
							 data_buf);
		break;
	case HostCmd_CMD_MAC_REG_ACCESS:
	case HostCmd_CMD_BBP_REG_ACCESS:
	case HostCmd_CMD_RF_REG_ACCESS:
	case HostCmd_CMD_PMIC_REG_ACCESS:
	case HostCmd_CMD_CAU_REG_ACCESS:
	case HostCmd_CMD_802_11_EEPROM_ACCESS:
		ret = mwifiex_cmd_reg_access(cmd_ptr, cmd_action, data_buf);
		break;
	case HostCmd_CMD_SET_BSS_MODE:
		cmd_ptr->command = cpu_to_le16(cmd_no);
		if (priv->bss_mode == NL80211_IFTYPE_ADHOC)
			cmd_ptr->params.bss_mode.con_type =
				CONNECTION_TYPE_ADHOC;
		else if (priv->bss_mode == NL80211_IFTYPE_STATION)
			cmd_ptr->params.bss_mode.con_type =
				CONNECTION_TYPE_INFRA;
		cmd_ptr->size = cpu_to_le16(sizeof(struct
				host_cmd_ds_set_bss_mode) + S_DS_GEN);
		ret = 0;
		break;
	case HostCmd_CMD_PCIE_DESC_DETAILS:
		ret = mwifiex_cmd_pcie_host_spec(priv, cmd_ptr, cmd_action);
		break;
	case HostCmd_CMD_802_11_SUBSCRIBE_EVENT:
		ret = mwifiex_cmd_802_11_subsc_evt(priv, cmd_ptr, data_buf);
		break;
	default:
		dev_err(priv->adapter->dev,
			"PREP_CMD: unknown cmd- %#x\n", cmd_no);
		ret = -1;
		break;
	}
	return ret;
}

/*
 * This function issues commands to initialize firmware.
 *
 * This is called after firmware download to bring the card to
 * working state.
 *
 * The following commands are issued sequentially -
 *      - Set PCI-Express host buffer configuration (PCIE only)
 *      - Function init (for first interface only)
 *      - Read MAC address (for first interface only)
 *      - Reconfigure Tx buffer size (for first interface only)
 *      - Enable auto deep sleep (for first interface only)
 *      - Get Tx rate
 *      - Get Tx power
 *      - Set IBSS coalescing status
 *      - Set AMSDU aggregation control
 *      - Set 11d control
 *      - Set MAC control (this must be the last command to initialize firmware)
 */
int mwifiex_sta_init_cmd(struct mwifiex_private *priv, u8 first_sta)
{
	int ret;
	u16 enable = true;
	struct mwifiex_ds_11n_amsdu_aggr_ctrl amsdu_aggr_ctrl;
	struct mwifiex_ds_auto_ds auto_ds;
	enum state_11d_t state_11d;
	struct mwifiex_ds_11n_tx_cfg tx_cfg;

	if (first_sta) {
		if (priv->adapter->iface_type == MWIFIEX_PCIE) {
			ret = mwifiex_send_cmd_async(priv,
						HostCmd_CMD_PCIE_DESC_DETAILS,
						HostCmd_ACT_GEN_SET, 0, NULL);
			if (ret)
				return -1;
		}

		ret = mwifiex_send_cmd_async(priv, HostCmd_CMD_FUNC_INIT,
					     HostCmd_ACT_GEN_SET, 0, NULL);
		if (ret)
			return -1;
		/* Read MAC address from HW */
		ret = mwifiex_send_cmd_async(priv, HostCmd_CMD_GET_HW_SPEC,
					     HostCmd_ACT_GEN_GET, 0, NULL);
		if (ret)
			return -1;

		/* Reconfigure tx buf size */
		ret = mwifiex_send_cmd_async(priv,
					     HostCmd_CMD_RECONFIGURE_TX_BUFF,
					     HostCmd_ACT_GEN_SET, 0,
					     &priv->adapter->tx_buf_size);
		if (ret)
			return -1;

		if (priv->bss_type != MWIFIEX_BSS_TYPE_UAP) {
			/* Enable IEEE PS by default */
			priv->adapter->ps_mode = MWIFIEX_802_11_POWER_MODE_PSP;
			ret = mwifiex_send_cmd_async(
					priv, HostCmd_CMD_802_11_PS_MODE_ENH,
					EN_AUTO_PS, BITMAP_STA_PS, NULL);
			if (ret)
				return -1;
		}
	}

	/* get tx rate */
	ret = mwifiex_send_cmd_async(priv, HostCmd_CMD_TX_RATE_CFG,
				     HostCmd_ACT_GEN_GET, 0, NULL);
	if (ret)
		return -1;
	priv->data_rate = 0;

	/* get tx power */
	ret = mwifiex_send_cmd_async(priv, HostCmd_CMD_RF_TX_PWR,
				     HostCmd_ACT_GEN_GET, 0, NULL);
	if (ret)
		return -1;

	if (priv->bss_type == MWIFIEX_BSS_TYPE_STA) {
		/* set ibss coalescing_status */
		ret = mwifiex_send_cmd_async(
				priv, HostCmd_CMD_802_11_IBSS_COALESCING_STATUS,
				HostCmd_ACT_GEN_SET, 0, &enable);
		if (ret)
			return -1;
	}

	memset(&amsdu_aggr_ctrl, 0, sizeof(amsdu_aggr_ctrl));
	amsdu_aggr_ctrl.enable = true;
	/* Send request to firmware */
	ret = mwifiex_send_cmd_async(priv, HostCmd_CMD_AMSDU_AGGR_CTRL,
				     HostCmd_ACT_GEN_SET, 0,
				     &amsdu_aggr_ctrl);
	if (ret)
		return -1;
	/* MAC Control must be the last command in init_fw */
	/* set MAC Control */
	ret = mwifiex_send_cmd_async(priv, HostCmd_CMD_MAC_CONTROL,
				     HostCmd_ACT_GEN_SET, 0,
				     &priv->curr_pkt_filter);
	if (ret)
		return -1;

	if (first_sta && priv->adapter->iface_type != MWIFIEX_USB &&
	    priv->bss_type != MWIFIEX_BSS_TYPE_UAP) {
		/* Enable auto deep sleep */
		auto_ds.auto_ds = DEEP_SLEEP_ON;
		auto_ds.idle_time = DEEP_SLEEP_IDLE_TIME;
		ret = mwifiex_send_cmd_async(priv,
					     HostCmd_CMD_802_11_PS_MODE_ENH,
					     EN_AUTO_PS, BITMAP_AUTO_DS,
					     &auto_ds);
		if (ret)
			return -1;
	}

	if (priv->bss_type != MWIFIEX_BSS_TYPE_UAP) {
		/* Send cmd to FW to enable/disable 11D function */
		state_11d = ENABLE_11D;
		ret = mwifiex_send_cmd_async(priv, HostCmd_CMD_802_11_SNMP_MIB,
					     HostCmd_ACT_GEN_SET, DOT11D_I,
					     &state_11d);
		if (ret)
			dev_err(priv->adapter->dev,
				"11D: failed to enable 11D\n");
	}

	/* Send cmd to FW to configure 11n specific configuration
	 * (Short GI, Channel BW, Green field support etc.) for transmit
	 */
	tx_cfg.tx_htcap = MWIFIEX_FW_DEF_HTTXCFG;
	ret = mwifiex_send_cmd_async(priv, HostCmd_CMD_11N_CFG,
				     HostCmd_ACT_GEN_SET, 0, &tx_cfg);

	/* set last_init_cmd */
	priv->adapter->last_init_cmd = HostCmd_CMD_11N_CFG;
	ret = -EINPROGRESS;

	return ret;
}<|MERGE_RESOLUTION|>--- conflicted
+++ resolved
@@ -277,8 +277,6 @@
 }
 
 /*
-<<<<<<< HEAD
-=======
  * This function prepares command to set rf antenna.
  */
 static int mwifiex_cmd_rf_antenna(struct mwifiex_private *priv,
@@ -312,7 +310,6 @@
 }
 
 /*
->>>>>>> 2f8684ce
  * This function prepares command to set Host Sleep configuration.
  *
  * Preparation includes -
@@ -1106,13 +1103,10 @@
 		ret = mwifiex_cmd_rf_tx_power(priv, cmd_ptr, cmd_action,
 					      data_buf);
 		break;
-<<<<<<< HEAD
-=======
 	case HostCmd_CMD_RF_ANTENNA:
 		ret = mwifiex_cmd_rf_antenna(priv, cmd_ptr, cmd_action,
 					     data_buf);
 		break;
->>>>>>> 2f8684ce
 	case HostCmd_CMD_802_11_PS_MODE_ENH:
 		ret = mwifiex_cmd_enh_power_mode(priv, cmd_ptr, cmd_action,
 						 (uint16_t)cmd_oid, data_buf);
