// SPDX-License-Identifier: GPL-2.0
/*
 * ccw based virtio transport
 *
 * Copyright IBM Corp. 2012, 2014
 *
 *    Author(s): Cornelia Huck <cornelia.huck@de.ibm.com>
 */

#include <linux/kernel_stat.h>
#include <linux/init.h>
#include <linux/memblock.h>
#include <linux/err.h>
#include <linux/virtio.h>
#include <linux/virtio_config.h>
#include <linux/slab.h>
#include <linux/interrupt.h>
#include <linux/virtio_ring.h>
#include <linux/pfn.h>
#include <linux/async.h>
#include <linux/wait.h>
#include <linux/list.h>
#include <linux/bitops.h>
#include <linux/moduleparam.h>
#include <linux/io.h>
#include <linux/kvm_para.h>
#include <linux/notifier.h>
#include <asm/diag.h>
#include <asm/setup.h>
#include <asm/irq.h>
#include <asm/cio.h>
#include <asm/ccwdev.h>
#include <asm/virtio-ccw.h>
#include <asm/isc.h>
#include <asm/airq.h>
#include <asm/tpi.h>

/*
 * virtio related functions
 */

struct vq_config_block {
	__u16 index;
	__u16 num;
} __packed;

#define VIRTIO_CCW_CONFIG_SIZE 0x100
/* same as PCI config space size, should be enough for all drivers */

struct vcdev_dma_area {
	unsigned long indicators;
	unsigned long indicators2;
	struct vq_config_block config_block;
	__u8 status;
};

struct virtio_ccw_device {
	struct virtio_device vdev;
	__u8 config[VIRTIO_CCW_CONFIG_SIZE];
	struct ccw_device *cdev;
	__u32 curr_io;
	int err;
	unsigned int revision; /* Transport revision */
	wait_queue_head_t wait_q;
	spinlock_t lock;
	rwlock_t irq_lock;
	struct mutex io_lock; /* Serializes I/O requests */
	struct list_head virtqueues;
	bool is_thinint;
	bool going_away;
	bool device_lost;
	unsigned int config_ready;
	void *airq_info;
	struct vcdev_dma_area *dma_area;
	dma32_t dma_area_addr;
};

static inline unsigned long *indicators(struct virtio_ccw_device *vcdev)
{
	return &vcdev->dma_area->indicators;
}

static inline unsigned long *indicators2(struct virtio_ccw_device *vcdev)
{
	return &vcdev->dma_area->indicators2;
}

/* Spec stipulates a 64 bit address */
static inline dma64_t indicators_dma(struct virtio_ccw_device *vcdev)
{
	u64 dma_area_addr = dma32_to_u32(vcdev->dma_area_addr);

	return dma64_add(u64_to_dma64(dma_area_addr),
			 offsetof(struct vcdev_dma_area, indicators));
}

/* Spec stipulates a 64 bit address */
static inline dma64_t indicators2_dma(struct virtio_ccw_device *vcdev)
{
	u64 dma_area_addr = dma32_to_u32(vcdev->dma_area_addr);

	return dma64_add(u64_to_dma64(dma_area_addr),
			 offsetof(struct vcdev_dma_area, indicators2));
}

static inline dma32_t config_block_dma(struct virtio_ccw_device *vcdev)
{
	return dma32_add(vcdev->dma_area_addr,
			 offsetof(struct vcdev_dma_area, config_block));
}

static inline dma32_t status_dma(struct virtio_ccw_device *vcdev)
{
	return dma32_add(vcdev->dma_area_addr,
			 offsetof(struct vcdev_dma_area, status));
}

struct vq_info_block_legacy {
	dma64_t queue;
	__u32 align;
	__u16 index;
	__u16 num;
} __packed;

struct vq_info_block {
	dma64_t desc;
	__u32 res0;
	__u16 index;
	__u16 num;
	dma64_t avail;
	dma64_t used;
} __packed;

struct virtio_feature_desc {
	__le32 features;
	__u8 index;
} __packed;

struct virtio_thinint_area {
	dma64_t summary_indicator;
	dma64_t indicator;
	u64 bit_nr;
	u8 isc;
} __packed;

struct virtio_rev_info {
	__u16 revision;
	__u16 length;
	__u8 data[];
};

/* the highest virtio-ccw revision we support */
#define VIRTIO_CCW_REV_MAX 2

struct virtio_ccw_vq_info {
	struct virtqueue *vq;
	dma32_t info_block_addr;
	int num;
	union {
		struct vq_info_block s;
		struct vq_info_block_legacy l;
	} *info_block;
	int bit_nr;
	struct list_head node;
	long cookie;
};

#define VIRTIO_AIRQ_ISC IO_SCH_ISC /* inherit from subchannel */

#define VIRTIO_IV_BITS (L1_CACHE_BYTES * 8)
#define MAX_AIRQ_AREAS 20

static int virtio_ccw_use_airq = 1;

struct airq_info {
	rwlock_t lock;
	u8 summary_indicator_idx;
	struct airq_struct airq;
	struct airq_iv *aiv;
};
static struct airq_info *airq_areas[MAX_AIRQ_AREAS];
static DEFINE_MUTEX(airq_areas_lock);

static u8 *summary_indicators;

static inline u8 *get_summary_indicator(struct airq_info *info)
{
	return summary_indicators + info->summary_indicator_idx;
}

static inline dma64_t get_summary_indicator_dma(struct airq_info *info)
{
	return virt_to_dma64(get_summary_indicator(info));
}

#define CCW_CMD_SET_VQ 0x13
#define CCW_CMD_VDEV_RESET 0x33
#define CCW_CMD_SET_IND 0x43
#define CCW_CMD_SET_CONF_IND 0x53
#define CCW_CMD_READ_FEAT 0x12
#define CCW_CMD_WRITE_FEAT 0x11
#define CCW_CMD_READ_CONF 0x22
#define CCW_CMD_WRITE_CONF 0x21
#define CCW_CMD_WRITE_STATUS 0x31
#define CCW_CMD_READ_VQ_CONF 0x32
#define CCW_CMD_READ_STATUS 0x72
#define CCW_CMD_SET_IND_ADAPTER 0x73
#define CCW_CMD_SET_VIRTIO_REV 0x83

#define VIRTIO_CCW_DOING_SET_VQ 0x00010000
#define VIRTIO_CCW_DOING_RESET 0x00040000
#define VIRTIO_CCW_DOING_READ_FEAT 0x00080000
#define VIRTIO_CCW_DOING_WRITE_FEAT 0x00100000
#define VIRTIO_CCW_DOING_READ_CONFIG 0x00200000
#define VIRTIO_CCW_DOING_WRITE_CONFIG 0x00400000
#define VIRTIO_CCW_DOING_WRITE_STATUS 0x00800000
#define VIRTIO_CCW_DOING_SET_IND 0x01000000
#define VIRTIO_CCW_DOING_READ_VQ_CONF 0x02000000
#define VIRTIO_CCW_DOING_SET_CONF_IND 0x04000000
#define VIRTIO_CCW_DOING_SET_IND_ADAPTER 0x08000000
#define VIRTIO_CCW_DOING_SET_VIRTIO_REV 0x10000000
#define VIRTIO_CCW_DOING_READ_STATUS 0x20000000
#define VIRTIO_CCW_INTPARM_MASK 0xffff0000

static struct virtio_ccw_device *to_vc_device(struct virtio_device *vdev)
{
	return container_of(vdev, struct virtio_ccw_device, vdev);
}

static void drop_airq_indicator(struct virtqueue *vq, struct airq_info *info)
{
	unsigned long i, flags;

	write_lock_irqsave(&info->lock, flags);
	for (i = 0; i < airq_iv_end(info->aiv); i++) {
		if (vq == (void *)airq_iv_get_ptr(info->aiv, i)) {
			airq_iv_free_bit(info->aiv, i);
			airq_iv_set_ptr(info->aiv, i, 0);
			break;
		}
	}
	write_unlock_irqrestore(&info->lock, flags);
}

static void virtio_airq_handler(struct airq_struct *airq,
				struct tpi_info *tpi_info)
{
	struct airq_info *info = container_of(airq, struct airq_info, airq);
	unsigned long ai;

	inc_irq_stat(IRQIO_VAI);
	read_lock(&info->lock);
	/* Walk through indicators field, summary indicator active. */
	for (ai = 0;;) {
		ai = airq_iv_scan(info->aiv, ai, airq_iv_end(info->aiv));
		if (ai == -1UL)
			break;
		vring_interrupt(0, (void *)airq_iv_get_ptr(info->aiv, ai));
	}
	*(get_summary_indicator(info)) = 0;
	smp_wmb();
	/* Walk through indicators field, summary indicator not active. */
	for (ai = 0;;) {
		ai = airq_iv_scan(info->aiv, ai, airq_iv_end(info->aiv));
		if (ai == -1UL)
			break;
		vring_interrupt(0, (void *)airq_iv_get_ptr(info->aiv, ai));
	}
	read_unlock(&info->lock);
}

static struct airq_info *new_airq_info(int index)
{
	struct airq_info *info;
	int rc;

	info = kzalloc(sizeof(*info), GFP_KERNEL);
	if (!info)
		return NULL;
	rwlock_init(&info->lock);
	info->aiv = airq_iv_create(VIRTIO_IV_BITS, AIRQ_IV_ALLOC | AIRQ_IV_PTR
				   | AIRQ_IV_CACHELINE, NULL);
	if (!info->aiv) {
		kfree(info);
		return NULL;
	}
	info->airq.handler = virtio_airq_handler;
	info->summary_indicator_idx = index;
	info->airq.lsi_ptr = get_summary_indicator(info);
	info->airq.isc = VIRTIO_AIRQ_ISC;
	rc = register_adapter_interrupt(&info->airq);
	if (rc) {
		airq_iv_release(info->aiv);
		kfree(info);
		return NULL;
	}
	return info;
}

static unsigned long *get_airq_indicator(struct virtqueue *vqs[], int nvqs,
					 u64 *first, void **airq_info)
{
	int i, j;
	struct airq_info *info;
	unsigned long *indicator_addr = NULL;
	unsigned long bit, flags;

	for (i = 0; i < MAX_AIRQ_AREAS && !indicator_addr; i++) {
		mutex_lock(&airq_areas_lock);
		if (!airq_areas[i])
			airq_areas[i] = new_airq_info(i);
		info = airq_areas[i];
		mutex_unlock(&airq_areas_lock);
		if (!info)
			return NULL;
		write_lock_irqsave(&info->lock, flags);
		bit = airq_iv_alloc(info->aiv, nvqs);
		if (bit == -1UL) {
			/* Not enough vacancies. */
			write_unlock_irqrestore(&info->lock, flags);
			continue;
		}
		*first = bit;
		*airq_info = info;
		indicator_addr = info->aiv->vector;
		for (j = 0; j < nvqs; j++) {
			airq_iv_set_ptr(info->aiv, bit + j,
					(unsigned long)vqs[j]);
		}
		write_unlock_irqrestore(&info->lock, flags);
	}
	return indicator_addr;
}

static void virtio_ccw_drop_indicators(struct virtio_ccw_device *vcdev)
{
	struct virtio_ccw_vq_info *info;

	if (!vcdev->airq_info)
		return;
	list_for_each_entry(info, &vcdev->virtqueues, node)
		drop_airq_indicator(info->vq, vcdev->airq_info);
}

static int doing_io(struct virtio_ccw_device *vcdev, __u32 flag)
{
	unsigned long flags;
	__u32 ret;

	spin_lock_irqsave(get_ccwdev_lock(vcdev->cdev), flags);
	if (vcdev->err)
		ret = 0;
	else
		ret = vcdev->curr_io & flag;
	spin_unlock_irqrestore(get_ccwdev_lock(vcdev->cdev), flags);
	return ret;
}

static int ccw_io_helper(struct virtio_ccw_device *vcdev,
			 struct ccw1 *ccw, __u32 intparm)
{
	int ret;
	unsigned long flags;
	int flag = intparm & VIRTIO_CCW_INTPARM_MASK;

	mutex_lock(&vcdev->io_lock);
	do {
		spin_lock_irqsave(get_ccwdev_lock(vcdev->cdev), flags);
		ret = ccw_device_start(vcdev->cdev, ccw, intparm, 0, 0);
		if (!ret) {
			if (!vcdev->curr_io)
				vcdev->err = 0;
			vcdev->curr_io |= flag;
		}
		spin_unlock_irqrestore(get_ccwdev_lock(vcdev->cdev), flags);
		cpu_relax();
	} while (ret == -EBUSY);
	wait_event(vcdev->wait_q, doing_io(vcdev, flag) == 0);
	ret = ret ? ret : vcdev->err;
	mutex_unlock(&vcdev->io_lock);
	return ret;
}

static void virtio_ccw_drop_indicator(struct virtio_ccw_device *vcdev,
				      struct ccw1 *ccw)
{
	int ret;
	struct virtio_thinint_area *thinint_area = NULL;
	struct airq_info *airq_info = vcdev->airq_info;
	dma64_t *indicatorp = NULL;

	if (vcdev->is_thinint) {
		thinint_area = ccw_device_dma_zalloc(vcdev->cdev,
						     sizeof(*thinint_area),
						     &ccw->cda);
		if (!thinint_area)
			return;
		thinint_area->summary_indicator =
			get_summary_indicator_dma(airq_info);
		thinint_area->isc = VIRTIO_AIRQ_ISC;
		ccw->cmd_code = CCW_CMD_SET_IND_ADAPTER;
		ccw->count = sizeof(*thinint_area);
	} else {
		/* payload is the address of the indicators */
		indicatorp = ccw_device_dma_zalloc(vcdev->cdev,
						   sizeof(*indicatorp),
						   &ccw->cda);
		if (!indicatorp)
			return;
		*indicatorp = 0;
		ccw->cmd_code = CCW_CMD_SET_IND;
		ccw->count = sizeof(*indicatorp);
	}
	/* Deregister indicators from host. */
	*indicators(vcdev) = 0;
	ccw->flags = 0;
	ret = ccw_io_helper(vcdev, ccw,
			    vcdev->is_thinint ?
			    VIRTIO_CCW_DOING_SET_IND_ADAPTER :
			    VIRTIO_CCW_DOING_SET_IND);
	if (ret && (ret != -ENODEV))
		dev_info(&vcdev->cdev->dev,
			 "Failed to deregister indicators (%d)\n", ret);
	else if (vcdev->is_thinint)
		virtio_ccw_drop_indicators(vcdev);
	ccw_device_dma_free(vcdev->cdev, indicatorp, sizeof(*indicatorp));
	ccw_device_dma_free(vcdev->cdev, thinint_area, sizeof(*thinint_area));
}

static inline bool virtio_ccw_do_kvm_notify(struct virtqueue *vq, u32 data)
{
	struct virtio_ccw_vq_info *info = vq->priv;
	struct virtio_ccw_device *vcdev;
	struct subchannel_id schid;

	vcdev = to_vc_device(info->vq->vdev);
	ccw_device_get_schid(vcdev->cdev, &schid);
	BUILD_BUG_ON(sizeof(struct subchannel_id) != sizeof(unsigned int));
	info->cookie = kvm_hypercall3(KVM_S390_VIRTIO_CCW_NOTIFY,
				      *((unsigned int *)&schid),
				      data, info->cookie);
	if (info->cookie < 0)
		return false;
	return true;
}

static bool virtio_ccw_kvm_notify(struct virtqueue *vq)
{
	return virtio_ccw_do_kvm_notify(vq, vq->index);
}

static bool virtio_ccw_kvm_notify_with_data(struct virtqueue *vq)
{
	return virtio_ccw_do_kvm_notify(vq, vring_notification_data(vq));
}

static int virtio_ccw_read_vq_conf(struct virtio_ccw_device *vcdev,
				   struct ccw1 *ccw, int index)
{
	int ret;

	vcdev->dma_area->config_block.index = index;
	ccw->cmd_code = CCW_CMD_READ_VQ_CONF;
	ccw->flags = 0;
	ccw->count = sizeof(struct vq_config_block);
	ccw->cda = config_block_dma(vcdev);
	ret = ccw_io_helper(vcdev, ccw, VIRTIO_CCW_DOING_READ_VQ_CONF);
	if (ret)
		return ret;
	return vcdev->dma_area->config_block.num ?: -ENOENT;
}

static void virtio_ccw_del_vq(struct virtqueue *vq, struct ccw1 *ccw)
{
	struct virtio_ccw_device *vcdev = to_vc_device(vq->vdev);
	struct virtio_ccw_vq_info *info = vq->priv;
	unsigned long flags;
	int ret;
	unsigned int index = vq->index;

	/* Remove from our list. */
	spin_lock_irqsave(&vcdev->lock, flags);
	list_del(&info->node);
	spin_unlock_irqrestore(&vcdev->lock, flags);

	/* Release from host. */
	if (vcdev->revision == 0) {
		info->info_block->l.queue = 0;
		info->info_block->l.align = 0;
		info->info_block->l.index = index;
		info->info_block->l.num = 0;
		ccw->count = sizeof(info->info_block->l);
	} else {
		info->info_block->s.desc = 0;
		info->info_block->s.index = index;
		info->info_block->s.num = 0;
		info->info_block->s.avail = 0;
		info->info_block->s.used = 0;
		ccw->count = sizeof(info->info_block->s);
	}
	ccw->cmd_code = CCW_CMD_SET_VQ;
	ccw->flags = 0;
	ccw->cda = info->info_block_addr;
	ret = ccw_io_helper(vcdev, ccw,
			    VIRTIO_CCW_DOING_SET_VQ | index);
	/*
	 * -ENODEV isn't considered an error: The device is gone anyway.
	 * This may happen on device detach.
	 */
	if (ret && (ret != -ENODEV))
		dev_warn(&vq->vdev->dev, "Error %d while deleting queue %d\n",
			 ret, index);

	vring_del_virtqueue(vq);
	ccw_device_dma_free(vcdev->cdev, info->info_block,
			    sizeof(*info->info_block));
	kfree(info);
}

static void virtio_ccw_del_vqs(struct virtio_device *vdev)
{
	struct virtqueue *vq, *n;
	struct ccw1 *ccw;
	struct virtio_ccw_device *vcdev = to_vc_device(vdev);

	ccw = ccw_device_dma_zalloc(vcdev->cdev, sizeof(*ccw), NULL);
	if (!ccw)
		return;

	virtio_ccw_drop_indicator(vcdev, ccw);

	list_for_each_entry_safe(vq, n, &vdev->vqs, list)
		virtio_ccw_del_vq(vq, ccw);

	ccw_device_dma_free(vcdev->cdev, ccw, sizeof(*ccw));
}

static struct virtqueue *virtio_ccw_setup_vq(struct virtio_device *vdev,
					     int i, vq_callback_t *callback,
					     const char *name, bool ctx,
					     struct ccw1 *ccw)
{
	struct virtio_ccw_device *vcdev = to_vc_device(vdev);
	bool (*notify)(struct virtqueue *vq);
	int err;
	struct virtqueue *vq = NULL;
	struct virtio_ccw_vq_info *info;
	u64 queue;
	unsigned long flags;
	bool may_reduce;

	if (__virtio_test_bit(vdev, VIRTIO_F_NOTIFICATION_DATA))
		notify = virtio_ccw_kvm_notify_with_data;
	else
		notify = virtio_ccw_kvm_notify;

	/* Allocate queue. */
	info = kzalloc(sizeof(struct virtio_ccw_vq_info), GFP_KERNEL);
	if (!info) {
		dev_warn(&vcdev->cdev->dev, "no info\n");
		err = -ENOMEM;
		goto out_err;
	}
	info->info_block = ccw_device_dma_zalloc(vcdev->cdev,
						 sizeof(*info->info_block),
						 &info->info_block_addr);
	if (!info->info_block) {
		dev_warn(&vcdev->cdev->dev, "no info block\n");
		err = -ENOMEM;
		goto out_err;
	}
	info->num = virtio_ccw_read_vq_conf(vcdev, ccw, i);
	if (info->num < 0) {
		err = info->num;
		goto out_err;
	}
	may_reduce = vcdev->revision > 0;
	vq = vring_create_virtqueue(i, info->num, KVM_VIRTIO_CCW_RING_ALIGN,
				    vdev, true, may_reduce, ctx,
				    notify, callback, name);

	if (!vq) {
		/* For now, we fail if we can't get the requested size. */
		dev_warn(&vcdev->cdev->dev, "no vq\n");
		err = -ENOMEM;
		goto out_err;
	}

	vq->num_max = info->num;

	/* it may have been reduced */
	info->num = virtqueue_get_vring_size(vq);

	/* Register it with the host. */
	queue = virtqueue_get_desc_addr(vq);
	if (vcdev->revision == 0) {
		info->info_block->l.queue = u64_to_dma64(queue);
		info->info_block->l.align = KVM_VIRTIO_CCW_RING_ALIGN;
		info->info_block->l.index = i;
		info->info_block->l.num = info->num;
		ccw->count = sizeof(info->info_block->l);
	} else {
		info->info_block->s.desc = u64_to_dma64(queue);
		info->info_block->s.index = i;
		info->info_block->s.num = info->num;
		info->info_block->s.avail = u64_to_dma64(virtqueue_get_avail_addr(vq));
		info->info_block->s.used = u64_to_dma64(virtqueue_get_used_addr(vq));
		ccw->count = sizeof(info->info_block->s);
	}
	ccw->cmd_code = CCW_CMD_SET_VQ;
	ccw->flags = 0;
	ccw->cda = info->info_block_addr;
	err = ccw_io_helper(vcdev, ccw, VIRTIO_CCW_DOING_SET_VQ | i);
	if (err) {
		dev_warn(&vcdev->cdev->dev, "SET_VQ failed\n");
		goto out_err;
	}

	info->vq = vq;
	vq->priv = info;

	/* Save it to our list. */
	spin_lock_irqsave(&vcdev->lock, flags);
	list_add(&info->node, &vcdev->virtqueues);
	spin_unlock_irqrestore(&vcdev->lock, flags);

	return vq;

out_err:
	if (vq)
		vring_del_virtqueue(vq);
	if (info) {
		ccw_device_dma_free(vcdev->cdev, info->info_block,
				    sizeof(*info->info_block));
	}
	kfree(info);
	return ERR_PTR(err);
}

static int virtio_ccw_register_adapter_ind(struct virtio_ccw_device *vcdev,
					   struct virtqueue *vqs[], int nvqs,
					   struct ccw1 *ccw)
{
	int ret;
	struct virtio_thinint_area *thinint_area = NULL;
	unsigned long *indicator_addr;
	struct airq_info *info;

	thinint_area = ccw_device_dma_zalloc(vcdev->cdev,
					     sizeof(*thinint_area),
					     &ccw->cda);
	if (!thinint_area) {
		ret = -ENOMEM;
		goto out;
	}
	/* Try to get an indicator. */
	indicator_addr = get_airq_indicator(vqs, nvqs,
					    &thinint_area->bit_nr,
					    &vcdev->airq_info);
	if (!indicator_addr) {
		ret = -ENOSPC;
		goto out;
	}
	thinint_area->indicator = virt_to_dma64(indicator_addr);
	info = vcdev->airq_info;
	thinint_area->summary_indicator = get_summary_indicator_dma(info);
	thinint_area->isc = VIRTIO_AIRQ_ISC;
	ccw->cmd_code = CCW_CMD_SET_IND_ADAPTER;
	ccw->flags = CCW_FLAG_SLI;
	ccw->count = sizeof(*thinint_area);
	ret = ccw_io_helper(vcdev, ccw, VIRTIO_CCW_DOING_SET_IND_ADAPTER);
	if (ret) {
		if (ret == -EOPNOTSUPP) {
			/*
			 * The host does not support adapter interrupts
			 * for virtio-ccw, stop trying.
			 */
			virtio_ccw_use_airq = 0;
			pr_info("Adapter interrupts unsupported on host\n");
		} else
			dev_warn(&vcdev->cdev->dev,
				 "enabling adapter interrupts = %d\n", ret);
		virtio_ccw_drop_indicators(vcdev);
	}
out:
	ccw_device_dma_free(vcdev->cdev, thinint_area, sizeof(*thinint_area));
	return ret;
}

static int virtio_ccw_find_vqs(struct virtio_device *vdev, unsigned nvqs,
			       struct virtqueue *vqs[],
			       vq_callback_t *callbacks[],
			       const char * const names[],
			       const bool *ctx,
			       struct irq_affinity *desc)
{
	struct virtio_ccw_device *vcdev = to_vc_device(vdev);
	dma64_t *indicatorp = NULL;
	int ret, i, queue_idx = 0;
	struct ccw1 *ccw;
	dma32_t indicatorp_dma = 0;

	ccw = ccw_device_dma_zalloc(vcdev->cdev, sizeof(*ccw), NULL);
	if (!ccw)
		return -ENOMEM;

	for (i = 0; i < nvqs; ++i) {
		if (!names[i]) {
			vqs[i] = NULL;
			continue;
		}

		vqs[i] = virtio_ccw_setup_vq(vdev, queue_idx++, callbacks[i],
					     names[i], ctx ? ctx[i] : false,
					     ccw);
		if (IS_ERR(vqs[i])) {
			ret = PTR_ERR(vqs[i]);
			vqs[i] = NULL;
			goto out;
		}
	}
	ret = -ENOMEM;
	/*
	 * We need a data area under 2G to communicate. Our payload is
	 * the address of the indicators.
	*/
	indicatorp = ccw_device_dma_zalloc(vcdev->cdev,
					   sizeof(*indicatorp),
<<<<<<< HEAD
					   &ccw->cda);
=======
					   &indicatorp_dma);
>>>>>>> 0c383648
	if (!indicatorp)
		goto out;
	*indicatorp = indicators_dma(vcdev);
	if (vcdev->is_thinint) {
		ret = virtio_ccw_register_adapter_ind(vcdev, vqs, nvqs, ccw);
		if (ret)
			/* no error, just fall back to legacy interrupts */
			vcdev->is_thinint = false;
	}
	ccw->cda = indicatorp_dma;
	if (!vcdev->is_thinint) {
		/* Register queue indicators with host. */
		*indicators(vcdev) = 0;
		ccw->cmd_code = CCW_CMD_SET_IND;
		ccw->flags = 0;
		ccw->count = sizeof(*indicatorp);
		ret = ccw_io_helper(vcdev, ccw, VIRTIO_CCW_DOING_SET_IND);
		if (ret)
			goto out;
	}
	/* Register indicators2 with host for config changes */
	*indicatorp = indicators2_dma(vcdev);
	*indicators2(vcdev) = 0;
	ccw->cmd_code = CCW_CMD_SET_CONF_IND;
	ccw->flags = 0;
	ccw->count = sizeof(*indicatorp);
	ret = ccw_io_helper(vcdev, ccw, VIRTIO_CCW_DOING_SET_CONF_IND);
	if (ret)
		goto out;

	if (indicatorp)
		ccw_device_dma_free(vcdev->cdev, indicatorp,
				    sizeof(*indicatorp));
	ccw_device_dma_free(vcdev->cdev, ccw, sizeof(*ccw));
	return 0;
out:
	if (indicatorp)
		ccw_device_dma_free(vcdev->cdev, indicatorp,
				    sizeof(*indicatorp));
	ccw_device_dma_free(vcdev->cdev, ccw, sizeof(*ccw));
	virtio_ccw_del_vqs(vdev);
	return ret;
}

static void virtio_ccw_reset(struct virtio_device *vdev)
{
	struct virtio_ccw_device *vcdev = to_vc_device(vdev);
	struct ccw1 *ccw;

	ccw = ccw_device_dma_zalloc(vcdev->cdev, sizeof(*ccw), NULL);
	if (!ccw)
		return;

	/* Zero status bits. */
	vcdev->dma_area->status = 0;

	/* Send a reset ccw on device. */
	ccw->cmd_code = CCW_CMD_VDEV_RESET;
	ccw->flags = 0;
	ccw->count = 0;
	ccw->cda = 0;
	ccw_io_helper(vcdev, ccw, VIRTIO_CCW_DOING_RESET);
	ccw_device_dma_free(vcdev->cdev, ccw, sizeof(*ccw));
}

static u64 virtio_ccw_get_features(struct virtio_device *vdev)
{
	struct virtio_ccw_device *vcdev = to_vc_device(vdev);
	struct virtio_feature_desc *features;
	int ret;
	u64 rc;
	struct ccw1 *ccw;

	ccw = ccw_device_dma_zalloc(vcdev->cdev, sizeof(*ccw), NULL);
	if (!ccw)
		return 0;

	features = ccw_device_dma_zalloc(vcdev->cdev, sizeof(*features),
					 &ccw->cda);
	if (!features) {
		rc = 0;
		goto out_free;
	}
	/* Read the feature bits from the host. */
	features->index = 0;
	ccw->cmd_code = CCW_CMD_READ_FEAT;
	ccw->flags = 0;
	ccw->count = sizeof(*features);
	ret = ccw_io_helper(vcdev, ccw, VIRTIO_CCW_DOING_READ_FEAT);
	if (ret) {
		rc = 0;
		goto out_free;
	}

	rc = le32_to_cpu(features->features);

	if (vcdev->revision == 0)
		goto out_free;

	/* Read second half of the feature bits from the host. */
	features->index = 1;
	ccw->cmd_code = CCW_CMD_READ_FEAT;
	ccw->flags = 0;
	ccw->count = sizeof(*features);
	ret = ccw_io_helper(vcdev, ccw, VIRTIO_CCW_DOING_READ_FEAT);
	if (ret == 0)
		rc |= (u64)le32_to_cpu(features->features) << 32;

out_free:
	ccw_device_dma_free(vcdev->cdev, features, sizeof(*features));
	ccw_device_dma_free(vcdev->cdev, ccw, sizeof(*ccw));
	return rc;
}

static void ccw_transport_features(struct virtio_device *vdev)
{
	/*
	 * Currently nothing to do here.
	 */
}

static int virtio_ccw_finalize_features(struct virtio_device *vdev)
{
	struct virtio_ccw_device *vcdev = to_vc_device(vdev);
	struct virtio_feature_desc *features;
	struct ccw1 *ccw;
	int ret;

	if (vcdev->revision >= 1 &&
	    !__virtio_test_bit(vdev, VIRTIO_F_VERSION_1)) {
		dev_err(&vdev->dev, "virtio: device uses revision 1 "
			"but does not have VIRTIO_F_VERSION_1\n");
		return -EINVAL;
	}

	ccw = ccw_device_dma_zalloc(vcdev->cdev, sizeof(*ccw), NULL);
	if (!ccw)
		return -ENOMEM;

	features = ccw_device_dma_zalloc(vcdev->cdev, sizeof(*features),
					 &ccw->cda);
	if (!features) {
		ret = -ENOMEM;
		goto out_free;
	}
	/* Give virtio_ring a chance to accept features. */
	vring_transport_features(vdev);

	/* Give virtio_ccw a chance to accept features. */
	ccw_transport_features(vdev);

	features->index = 0;
	features->features = cpu_to_le32((u32)vdev->features);
	/* Write the first half of the feature bits to the host. */
	ccw->cmd_code = CCW_CMD_WRITE_FEAT;
	ccw->flags = 0;
	ccw->count = sizeof(*features);
	ret = ccw_io_helper(vcdev, ccw, VIRTIO_CCW_DOING_WRITE_FEAT);
	if (ret)
		goto out_free;

	if (vcdev->revision == 0)
		goto out_free;

	features->index = 1;
	features->features = cpu_to_le32(vdev->features >> 32);
	/* Write the second half of the feature bits to the host. */
	ccw->cmd_code = CCW_CMD_WRITE_FEAT;
	ccw->flags = 0;
	ccw->count = sizeof(*features);
	ret = ccw_io_helper(vcdev, ccw, VIRTIO_CCW_DOING_WRITE_FEAT);

out_free:
	ccw_device_dma_free(vcdev->cdev, features, sizeof(*features));
	ccw_device_dma_free(vcdev->cdev, ccw, sizeof(*ccw));

	return ret;
}

static void virtio_ccw_get_config(struct virtio_device *vdev,
				  unsigned int offset, void *buf, unsigned len)
{
	struct virtio_ccw_device *vcdev = to_vc_device(vdev);
	int ret;
	struct ccw1 *ccw;
	void *config_area;
	unsigned long flags;

	ccw = ccw_device_dma_zalloc(vcdev->cdev, sizeof(*ccw), NULL);
	if (!ccw)
		return;

	config_area = ccw_device_dma_zalloc(vcdev->cdev,
					    VIRTIO_CCW_CONFIG_SIZE,
					    &ccw->cda);
	if (!config_area)
		goto out_free;

	/* Read the config area from the host. */
	ccw->cmd_code = CCW_CMD_READ_CONF;
	ccw->flags = 0;
	ccw->count = offset + len;
	ret = ccw_io_helper(vcdev, ccw, VIRTIO_CCW_DOING_READ_CONFIG);
	if (ret)
		goto out_free;

	spin_lock_irqsave(&vcdev->lock, flags);
	memcpy(vcdev->config, config_area, offset + len);
	if (vcdev->config_ready < offset + len)
		vcdev->config_ready = offset + len;
	spin_unlock_irqrestore(&vcdev->lock, flags);
	if (buf)
		memcpy(buf, config_area + offset, len);

out_free:
	ccw_device_dma_free(vcdev->cdev, config_area, VIRTIO_CCW_CONFIG_SIZE);
	ccw_device_dma_free(vcdev->cdev, ccw, sizeof(*ccw));
}

static void virtio_ccw_set_config(struct virtio_device *vdev,
				  unsigned int offset, const void *buf,
				  unsigned len)
{
	struct virtio_ccw_device *vcdev = to_vc_device(vdev);
	struct ccw1 *ccw;
	void *config_area;
	unsigned long flags;

	ccw = ccw_device_dma_zalloc(vcdev->cdev, sizeof(*ccw), NULL);
	if (!ccw)
		return;

	config_area = ccw_device_dma_zalloc(vcdev->cdev,
					    VIRTIO_CCW_CONFIG_SIZE,
					    &ccw->cda);
	if (!config_area)
		goto out_free;

	/* Make sure we don't overwrite fields. */
	if (vcdev->config_ready < offset)
		virtio_ccw_get_config(vdev, 0, NULL, offset);
	spin_lock_irqsave(&vcdev->lock, flags);
	memcpy(&vcdev->config[offset], buf, len);
	/* Write the config area to the host. */
	memcpy(config_area, vcdev->config, sizeof(vcdev->config));
	spin_unlock_irqrestore(&vcdev->lock, flags);
	ccw->cmd_code = CCW_CMD_WRITE_CONF;
	ccw->flags = 0;
	ccw->count = offset + len;
	ccw_io_helper(vcdev, ccw, VIRTIO_CCW_DOING_WRITE_CONFIG);

out_free:
	ccw_device_dma_free(vcdev->cdev, config_area, VIRTIO_CCW_CONFIG_SIZE);
	ccw_device_dma_free(vcdev->cdev, ccw, sizeof(*ccw));
}

static u8 virtio_ccw_get_status(struct virtio_device *vdev)
{
	struct virtio_ccw_device *vcdev = to_vc_device(vdev);
	u8 old_status = vcdev->dma_area->status;
	struct ccw1 *ccw;

	if (vcdev->revision < 2)
		return vcdev->dma_area->status;

	ccw = ccw_device_dma_zalloc(vcdev->cdev, sizeof(*ccw), NULL);
	if (!ccw)
		return old_status;

	ccw->cmd_code = CCW_CMD_READ_STATUS;
	ccw->flags = 0;
	ccw->count = sizeof(vcdev->dma_area->status);
	ccw->cda = status_dma(vcdev);
	ccw_io_helper(vcdev, ccw, VIRTIO_CCW_DOING_READ_STATUS);
/*
 * If the channel program failed (should only happen if the device
 * was hotunplugged, and then we clean up via the machine check
 * handler anyway), vcdev->dma_area->status was not overwritten and we just
 * return the old status, which is fine.
*/
	ccw_device_dma_free(vcdev->cdev, ccw, sizeof(*ccw));

	return vcdev->dma_area->status;
}

static void virtio_ccw_set_status(struct virtio_device *vdev, u8 status)
{
	struct virtio_ccw_device *vcdev = to_vc_device(vdev);
	u8 old_status = vcdev->dma_area->status;
	struct ccw1 *ccw;
	int ret;

	ccw = ccw_device_dma_zalloc(vcdev->cdev, sizeof(*ccw), NULL);
	if (!ccw)
		return;

	/* Write the status to the host. */
	vcdev->dma_area->status = status;
	ccw->cmd_code = CCW_CMD_WRITE_STATUS;
	ccw->flags = 0;
	ccw->count = sizeof(status);
	/* We use ssch for setting the status which is a serializing
	 * instruction that guarantees the memory writes have
	 * completed before ssch.
	 */
	ccw->cda = status_dma(vcdev);
	ret = ccw_io_helper(vcdev, ccw, VIRTIO_CCW_DOING_WRITE_STATUS);
	/* Write failed? We assume status is unchanged. */
	if (ret)
		vcdev->dma_area->status = old_status;
	ccw_device_dma_free(vcdev->cdev, ccw, sizeof(*ccw));
}

static const char *virtio_ccw_bus_name(struct virtio_device *vdev)
{
	struct virtio_ccw_device *vcdev = to_vc_device(vdev);

	return dev_name(&vcdev->cdev->dev);
}

static void virtio_ccw_synchronize_cbs(struct virtio_device *vdev)
{
	struct virtio_ccw_device *vcdev = to_vc_device(vdev);
	struct airq_info *info = vcdev->airq_info;

	if (info) {
		/*
		 * This device uses adapter interrupts: synchronize with
		 * vring_interrupt() called by virtio_airq_handler()
		 * via the indicator area lock.
		 */
		write_lock_irq(&info->lock);
		write_unlock_irq(&info->lock);
	} else {
		/* This device uses classic interrupts: synchronize
		 * with vring_interrupt() called by
		 * virtio_ccw_int_handler() via the per-device
		 * irq_lock
		 */
		write_lock_irq(&vcdev->irq_lock);
		write_unlock_irq(&vcdev->irq_lock);
	}
}

static const struct virtio_config_ops virtio_ccw_config_ops = {
	.get_features = virtio_ccw_get_features,
	.finalize_features = virtio_ccw_finalize_features,
	.get = virtio_ccw_get_config,
	.set = virtio_ccw_set_config,
	.get_status = virtio_ccw_get_status,
	.set_status = virtio_ccw_set_status,
	.reset = virtio_ccw_reset,
	.find_vqs = virtio_ccw_find_vqs,
	.del_vqs = virtio_ccw_del_vqs,
	.bus_name = virtio_ccw_bus_name,
	.synchronize_cbs = virtio_ccw_synchronize_cbs,
};


/*
 * ccw bus driver related functions
 */

static void virtio_ccw_release_dev(struct device *_d)
{
	struct virtio_device *dev = dev_to_virtio(_d);
	struct virtio_ccw_device *vcdev = to_vc_device(dev);

	ccw_device_dma_free(vcdev->cdev, vcdev->dma_area,
			    sizeof(*vcdev->dma_area));
	kfree(vcdev);
}

static int irb_is_error(struct irb *irb)
{
	if (scsw_cstat(&irb->scsw) != 0)
		return 1;
	if (scsw_dstat(&irb->scsw) & ~(DEV_STAT_CHN_END | DEV_STAT_DEV_END))
		return 1;
	if (scsw_cc(&irb->scsw) != 0)
		return 1;
	return 0;
}

static struct virtqueue *virtio_ccw_vq_by_ind(struct virtio_ccw_device *vcdev,
					      int index)
{
	struct virtio_ccw_vq_info *info;
	unsigned long flags;
	struct virtqueue *vq;

	vq = NULL;
	spin_lock_irqsave(&vcdev->lock, flags);
	list_for_each_entry(info, &vcdev->virtqueues, node) {
		if (info->vq->index == index) {
			vq = info->vq;
			break;
		}
	}
	spin_unlock_irqrestore(&vcdev->lock, flags);
	return vq;
}

static void virtio_ccw_check_activity(struct virtio_ccw_device *vcdev,
				      __u32 activity)
{
	if (vcdev->curr_io & activity) {
		switch (activity) {
		case VIRTIO_CCW_DOING_READ_FEAT:
		case VIRTIO_CCW_DOING_WRITE_FEAT:
		case VIRTIO_CCW_DOING_READ_CONFIG:
		case VIRTIO_CCW_DOING_WRITE_CONFIG:
		case VIRTIO_CCW_DOING_WRITE_STATUS:
		case VIRTIO_CCW_DOING_READ_STATUS:
		case VIRTIO_CCW_DOING_SET_VQ:
		case VIRTIO_CCW_DOING_SET_IND:
		case VIRTIO_CCW_DOING_SET_CONF_IND:
		case VIRTIO_CCW_DOING_RESET:
		case VIRTIO_CCW_DOING_READ_VQ_CONF:
		case VIRTIO_CCW_DOING_SET_IND_ADAPTER:
		case VIRTIO_CCW_DOING_SET_VIRTIO_REV:
			vcdev->curr_io &= ~activity;
			wake_up(&vcdev->wait_q);
			break;
		default:
			/* don't know what to do... */
			dev_warn(&vcdev->cdev->dev,
				 "Suspicious activity '%08x'\n", activity);
			WARN_ON(1);
			break;
		}
	}
}

static void virtio_ccw_int_handler(struct ccw_device *cdev,
				   unsigned long intparm,
				   struct irb *irb)
{
	__u32 activity = intparm & VIRTIO_CCW_INTPARM_MASK;
	struct virtio_ccw_device *vcdev = dev_get_drvdata(&cdev->dev);
	int i;
	struct virtqueue *vq;

	if (!vcdev)
		return;
	if (IS_ERR(irb)) {
		vcdev->err = PTR_ERR(irb);
		virtio_ccw_check_activity(vcdev, activity);
		/* Don't poke around indicators, something's wrong. */
		return;
	}
	/* Check if it's a notification from the host. */
	if ((intparm == 0) &&
	    (scsw_stctl(&irb->scsw) ==
	     (SCSW_STCTL_ALERT_STATUS | SCSW_STCTL_STATUS_PEND))) {
		/* OK */
	}
	if (irb_is_error(irb)) {
		/* Command reject? */
		if ((scsw_dstat(&irb->scsw) & DEV_STAT_UNIT_CHECK) &&
		    (irb->ecw[0] & SNS0_CMD_REJECT))
			vcdev->err = -EOPNOTSUPP;
		else
			/* Map everything else to -EIO. */
			vcdev->err = -EIO;
	}
	virtio_ccw_check_activity(vcdev, activity);
#ifdef CONFIG_VIRTIO_HARDEN_NOTIFICATION
	/*
	 * Paired with virtio_ccw_synchronize_cbs() and interrupts are
	 * disabled here.
	 */
	read_lock(&vcdev->irq_lock);
#endif
	for_each_set_bit(i, indicators(vcdev),
			 sizeof(*indicators(vcdev)) * BITS_PER_BYTE) {
		/* The bit clear must happen before the vring kick. */
		clear_bit(i, indicators(vcdev));
		barrier();
		vq = virtio_ccw_vq_by_ind(vcdev, i);
		vring_interrupt(0, vq);
	}
#ifdef CONFIG_VIRTIO_HARDEN_NOTIFICATION
	read_unlock(&vcdev->irq_lock);
#endif
	if (test_bit(0, indicators2(vcdev))) {
		virtio_config_changed(&vcdev->vdev);
		clear_bit(0, indicators2(vcdev));
	}
}

/*
 * We usually want to autoonline all devices, but give the admin
 * a way to exempt devices from this.
 */
#define __DEV_WORDS ((__MAX_SUBCHANNEL + (8*sizeof(long) - 1)) / \
		     (8*sizeof(long)))
static unsigned long devs_no_auto[__MAX_SSID + 1][__DEV_WORDS];

static char *no_auto = "";

module_param(no_auto, charp, 0444);
MODULE_PARM_DESC(no_auto, "list of ccw bus id ranges not to be auto-onlined");

static int virtio_ccw_check_autoonline(struct ccw_device *cdev)
{
	struct ccw_dev_id id;

	ccw_device_get_id(cdev, &id);
	if (test_bit(id.devno, devs_no_auto[id.ssid]))
		return 0;
	return 1;
}

static void virtio_ccw_auto_online(void *data, async_cookie_t cookie)
{
	struct ccw_device *cdev = data;
	int ret;

	ret = ccw_device_set_online(cdev);
	if (ret)
		dev_warn(&cdev->dev, "Failed to set online: %d\n", ret);
}

static int virtio_ccw_probe(struct ccw_device *cdev)
{
	cdev->handler = virtio_ccw_int_handler;

	if (virtio_ccw_check_autoonline(cdev))
		async_schedule(virtio_ccw_auto_online, cdev);
	return 0;
}

static struct virtio_ccw_device *virtio_grab_drvdata(struct ccw_device *cdev)
{
	unsigned long flags;
	struct virtio_ccw_device *vcdev;

	spin_lock_irqsave(get_ccwdev_lock(cdev), flags);
	vcdev = dev_get_drvdata(&cdev->dev);
	if (!vcdev || vcdev->going_away) {
		spin_unlock_irqrestore(get_ccwdev_lock(cdev), flags);
		return NULL;
	}
	vcdev->going_away = true;
	spin_unlock_irqrestore(get_ccwdev_lock(cdev), flags);
	return vcdev;
}

static void virtio_ccw_remove(struct ccw_device *cdev)
{
	unsigned long flags;
	struct virtio_ccw_device *vcdev = virtio_grab_drvdata(cdev);

	if (vcdev && cdev->online) {
		if (vcdev->device_lost)
			virtio_break_device(&vcdev->vdev);
		unregister_virtio_device(&vcdev->vdev);
		spin_lock_irqsave(get_ccwdev_lock(cdev), flags);
		dev_set_drvdata(&cdev->dev, NULL);
		spin_unlock_irqrestore(get_ccwdev_lock(cdev), flags);
	}
	cdev->handler = NULL;
}

static int virtio_ccw_offline(struct ccw_device *cdev)
{
	unsigned long flags;
	struct virtio_ccw_device *vcdev = virtio_grab_drvdata(cdev);

	if (!vcdev)
		return 0;
	if (vcdev->device_lost)
		virtio_break_device(&vcdev->vdev);
	unregister_virtio_device(&vcdev->vdev);
	spin_lock_irqsave(get_ccwdev_lock(cdev), flags);
	dev_set_drvdata(&cdev->dev, NULL);
	spin_unlock_irqrestore(get_ccwdev_lock(cdev), flags);
	return 0;
}

static int virtio_ccw_set_transport_rev(struct virtio_ccw_device *vcdev)
{
	struct virtio_rev_info *rev;
	struct ccw1 *ccw;
	int ret;

	ccw = ccw_device_dma_zalloc(vcdev->cdev, sizeof(*ccw), NULL);
	if (!ccw)
		return -ENOMEM;
	rev = ccw_device_dma_zalloc(vcdev->cdev, sizeof(*rev), &ccw->cda);
	if (!rev) {
		ccw_device_dma_free(vcdev->cdev, ccw, sizeof(*ccw));
		return -ENOMEM;
	}

	/* Set transport revision */
	ccw->cmd_code = CCW_CMD_SET_VIRTIO_REV;
	ccw->flags = 0;
	ccw->count = sizeof(*rev);

	vcdev->revision = VIRTIO_CCW_REV_MAX;
	do {
		rev->revision = vcdev->revision;
		/* none of our supported revisions carry payload */
		rev->length = 0;
		ret = ccw_io_helper(vcdev, ccw,
				    VIRTIO_CCW_DOING_SET_VIRTIO_REV);
		if (ret == -EOPNOTSUPP) {
			if (vcdev->revision == 0)
				/*
				 * The host device does not support setting
				 * the revision: let's operate it in legacy
				 * mode.
				 */
				ret = 0;
			else
				vcdev->revision--;
		}
	} while (ret == -EOPNOTSUPP);

	ccw_device_dma_free(vcdev->cdev, ccw, sizeof(*ccw));
	ccw_device_dma_free(vcdev->cdev, rev, sizeof(*rev));
	return ret;
}

static int virtio_ccw_online(struct ccw_device *cdev)
{
	int ret;
	struct virtio_ccw_device *vcdev;
	unsigned long flags;

	vcdev = kzalloc(sizeof(*vcdev), GFP_KERNEL);
	if (!vcdev) {
		dev_warn(&cdev->dev, "Could not get memory for virtio\n");
		ret = -ENOMEM;
		goto out_free;
	}
	vcdev->vdev.dev.parent = &cdev->dev;
	vcdev->cdev = cdev;
	vcdev->dma_area = ccw_device_dma_zalloc(vcdev->cdev,
						sizeof(*vcdev->dma_area),
						&vcdev->dma_area_addr);
	if (!vcdev->dma_area) {
		ret = -ENOMEM;
		goto out_free;
	}

	vcdev->is_thinint = virtio_ccw_use_airq; /* at least try */

	vcdev->vdev.dev.release = virtio_ccw_release_dev;
	vcdev->vdev.config = &virtio_ccw_config_ops;
	init_waitqueue_head(&vcdev->wait_q);
	INIT_LIST_HEAD(&vcdev->virtqueues);
	spin_lock_init(&vcdev->lock);
	rwlock_init(&vcdev->irq_lock);
	mutex_init(&vcdev->io_lock);

	spin_lock_irqsave(get_ccwdev_lock(cdev), flags);
	dev_set_drvdata(&cdev->dev, vcdev);
	spin_unlock_irqrestore(get_ccwdev_lock(cdev), flags);
	vcdev->vdev.id.vendor = cdev->id.cu_type;
	vcdev->vdev.id.device = cdev->id.cu_model;

	ret = virtio_ccw_set_transport_rev(vcdev);
	if (ret)
		goto out_free;

	ret = register_virtio_device(&vcdev->vdev);
	if (ret) {
		dev_warn(&cdev->dev, "Failed to register virtio device: %d\n",
			 ret);
		goto out_put;
	}
	return 0;
out_put:
	spin_lock_irqsave(get_ccwdev_lock(cdev), flags);
	dev_set_drvdata(&cdev->dev, NULL);
	spin_unlock_irqrestore(get_ccwdev_lock(cdev), flags);
	put_device(&vcdev->vdev.dev);
	return ret;
out_free:
	if (vcdev) {
		ccw_device_dma_free(vcdev->cdev, vcdev->dma_area,
				    sizeof(*vcdev->dma_area));
	}
	kfree(vcdev);
	return ret;
}

static int virtio_ccw_cio_notify(struct ccw_device *cdev, int event)
{
	int rc;
	struct virtio_ccw_device *vcdev = dev_get_drvdata(&cdev->dev);

	/*
	 * Make sure vcdev is set
	 * i.e. set_offline/remove callback not already running
	 */
	if (!vcdev)
		return NOTIFY_DONE;

	switch (event) {
	case CIO_GONE:
		vcdev->device_lost = true;
		rc = NOTIFY_DONE;
		break;
	case CIO_OPER:
		rc = NOTIFY_OK;
		break;
	default:
		rc = NOTIFY_DONE;
		break;
	}
	return rc;
}

static struct ccw_device_id virtio_ids[] = {
	{ CCW_DEVICE(0x3832, 0) },
	{},
};

static struct ccw_driver virtio_ccw_driver = {
	.driver = {
		.owner = THIS_MODULE,
		.name = "virtio_ccw",
	},
	.ids = virtio_ids,
	.probe = virtio_ccw_probe,
	.remove = virtio_ccw_remove,
	.set_offline = virtio_ccw_offline,
	.set_online = virtio_ccw_online,
	.notify = virtio_ccw_cio_notify,
	.int_class = IRQIO_VIR,
};

static int __init pure_hex(char **cp, unsigned int *val, int min_digit,
			   int max_digit, int max_val)
{
	int diff;

	diff = 0;
	*val = 0;

	while (diff <= max_digit) {
		int value = hex_to_bin(**cp);

		if (value < 0)
			break;
		*val = *val * 16 + value;
		(*cp)++;
		diff++;
	}

	if ((diff < min_digit) || (diff > max_digit) || (*val > max_val))
		return 1;

	return 0;
}

static int __init parse_busid(char *str, unsigned int *cssid,
			      unsigned int *ssid, unsigned int *devno)
{
	char *str_work;
	int rc, ret;

	rc = 1;

	if (*str == '\0')
		goto out;

	str_work = str;
	ret = pure_hex(&str_work, cssid, 1, 2, __MAX_CSSID);
	if (ret || (str_work[0] != '.'))
		goto out;
	str_work++;
	ret = pure_hex(&str_work, ssid, 1, 1, __MAX_SSID);
	if (ret || (str_work[0] != '.'))
		goto out;
	str_work++;
	ret = pure_hex(&str_work, devno, 4, 4, __MAX_SUBCHANNEL);
	if (ret || (str_work[0] != '\0'))
		goto out;

	rc = 0;
out:
	return rc;
}

static void __init no_auto_parse(void)
{
	unsigned int from_cssid, to_cssid, from_ssid, to_ssid, from, to;
	char *parm, *str;
	int rc;

	str = no_auto;
	while ((parm = strsep(&str, ","))) {
		rc = parse_busid(strsep(&parm, "-"), &from_cssid,
				 &from_ssid, &from);
		if (rc)
			continue;
		if (parm != NULL) {
			rc = parse_busid(parm, &to_cssid,
					 &to_ssid, &to);
			if ((from_ssid > to_ssid) ||
			    ((from_ssid == to_ssid) && (from > to)))
				rc = -EINVAL;
		} else {
			to_cssid = from_cssid;
			to_ssid = from_ssid;
			to = from;
		}
		if (rc)
			continue;
		while ((from_ssid < to_ssid) ||
		       ((from_ssid == to_ssid) && (from <= to))) {
			set_bit(from, devs_no_auto[from_ssid]);
			from++;
			if (from > __MAX_SUBCHANNEL) {
				from_ssid++;
				from = 0;
			}
		}
	}
}

static int __init virtio_ccw_init(void)
{
	int rc;

	/* parse no_auto string before we do anything further */
	no_auto_parse();

	summary_indicators = cio_dma_zalloc(MAX_AIRQ_AREAS);
	if (!summary_indicators)
		return -ENOMEM;
	rc = ccw_driver_register(&virtio_ccw_driver);
	if (rc)
		cio_dma_free(summary_indicators, MAX_AIRQ_AREAS);
	return rc;
}
device_initcall(virtio_ccw_init);<|MERGE_RESOLUTION|>--- conflicted
+++ resolved
@@ -726,11 +726,7 @@
 	*/
 	indicatorp = ccw_device_dma_zalloc(vcdev->cdev,
 					   sizeof(*indicatorp),
-<<<<<<< HEAD
-					   &ccw->cda);
-=======
 					   &indicatorp_dma);
->>>>>>> 0c383648
 	if (!indicatorp)
 		goto out;
 	*indicatorp = indicators_dma(vcdev);
