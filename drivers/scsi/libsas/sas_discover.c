--- conflicted
+++ resolved
@@ -301,11 +301,7 @@
 
 	if (dev_is_sata(dev) && dev->sata_dev.ap) {
 		ata_sas_tport_delete(dev->sata_dev.ap);
-<<<<<<< HEAD
-		kfree(dev->sata_dev.ap);
-=======
 		ata_port_free(dev->sata_dev.ap);
->>>>>>> 0c383648
 		ata_host_put(dev->sata_dev.ata_host);
 		dev->sata_dev.ata_host = NULL;
 		dev->sata_dev.ap = NULL;
