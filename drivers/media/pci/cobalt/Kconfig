--- conflicted
+++ resolved
@@ -1,12 +1,8 @@
 config VIDEO_COBALT
 	tristate "Cisco Cobalt support"
 	depends on VIDEO_V4L2 && I2C && MEDIA_CONTROLLER
-<<<<<<< HEAD
-	depends on PCI_MSI && MTD_COMPLEX_MAPPINGS && GPIOLIB
-=======
 	depends on PCI_MSI && MTD_COMPLEX_MAPPINGS
 	depends on GPIOLIB || COMPILE_TEST
->>>>>>> 50ef28a6
 	depends on SND
 	select I2C_ALGOBIT
 	select VIDEO_ADV7604
