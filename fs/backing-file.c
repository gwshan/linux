// SPDX-License-Identifier: GPL-2.0-only
/*
 * Common helpers for stackable filesystems and backing files.
 *
 * Forked from fs/overlayfs/file.c.
 *
 * Copyright (C) 2017 Red Hat, Inc.
 * Copyright (C) 2023 CTERA Networks.
 */

#include <linux/fs.h>
#include <linux/backing-file.h>
#include <linux/splice.h>
#include <linux/mm.h>

#include "internal.h"

/**
 * backing_file_open - open a backing file for kernel internal use
 * @user_path:	path that the user reuqested to open
 * @flags:	open flags
 * @real_path:	path of the backing file
 * @cred:	credentials for open
 *
 * Open a backing file for a stackable filesystem (e.g., overlayfs).
 * @user_path may be on the stackable filesystem and @real_path on the
 * underlying filesystem.  In this case, we want to be able to return the
 * @user_path of the stackable filesystem. This is done by embedding the
 * returned file into a container structure that also stores the stacked
 * file's path, which can be retrieved using backing_file_user_path().
 */
struct file *backing_file_open(const struct path *user_path, int flags,
			       const struct path *real_path,
			       const struct cred *cred)
{
	struct file *f;
	int error;

	f = alloc_empty_backing_file(flags, cred);
	if (IS_ERR(f))
		return f;

	path_get(user_path);
	backing_file_set_user_path(f, user_path);
	error = vfs_open(real_path, f);
	if (error) {
		fput(f);
		f = ERR_PTR(error);
	}

	return f;
}
EXPORT_SYMBOL_GPL(backing_file_open);

struct file *backing_tmpfile_open(const struct path *user_path, int flags,
				  const struct path *real_parentpath,
				  umode_t mode, const struct cred *cred)
{
	struct mnt_idmap *real_idmap = mnt_idmap(real_parentpath->mnt);
	struct file *f;
	int error;

	f = alloc_empty_backing_file(flags, cred);
	if (IS_ERR(f))
		return f;

	path_get(user_path);
	backing_file_set_user_path(f, user_path);
	error = vfs_tmpfile(real_idmap, real_parentpath, f, mode);
	if (error) {
		fput(f);
		f = ERR_PTR(error);
	}
	return f;
}
EXPORT_SYMBOL(backing_tmpfile_open);

struct backing_aio {
	struct kiocb iocb;
	refcount_t ref;
	struct kiocb *orig_iocb;
	/* used for aio completion */
	void (*end_write)(struct kiocb *iocb, ssize_t);
	struct work_struct work;
	long res;
};

static struct kmem_cache *backing_aio_cachep;

#define BACKING_IOCB_MASK \
	(IOCB_NOWAIT | IOCB_HIPRI | IOCB_DSYNC | IOCB_SYNC | IOCB_APPEND)

static rwf_t iocb_to_rw_flags(int flags)
{
	return (__force rwf_t)(flags & BACKING_IOCB_MASK);
}

static void backing_aio_put(struct backing_aio *aio)
{
	if (refcount_dec_and_test(&aio->ref)) {
		fput(aio->iocb.ki_filp);
		kmem_cache_free(backing_aio_cachep, aio);
	}
}

static void backing_aio_cleanup(struct backing_aio *aio, long res)
{
	struct kiocb *iocb = &aio->iocb;
	struct kiocb *orig_iocb = aio->orig_iocb;

	orig_iocb->ki_pos = iocb->ki_pos;
	if (aio->end_write)
		aio->end_write(orig_iocb, res);

	backing_aio_put(aio);
}

static void backing_aio_rw_complete(struct kiocb *iocb, long res)
{
	struct backing_aio *aio = container_of(iocb, struct backing_aio, iocb);
	struct kiocb *orig_iocb = aio->orig_iocb;

	if (iocb->ki_flags & IOCB_WRITE)
		kiocb_end_write(iocb);

	backing_aio_cleanup(aio, res);
	orig_iocb->ki_complete(orig_iocb, res);
}

static void backing_aio_complete_work(struct work_struct *work)
{
	struct backing_aio *aio = container_of(work, struct backing_aio, work);

	backing_aio_rw_complete(&aio->iocb, aio->res);
}

static void backing_aio_queue_completion(struct kiocb *iocb, long res)
{
	struct backing_aio *aio = container_of(iocb, struct backing_aio, iocb);

	/*
	 * Punt to a work queue to serialize updates of mtime/size.
	 */
	aio->res = res;
	INIT_WORK(&aio->work, backing_aio_complete_work);
	queue_work(file_inode(aio->orig_iocb->ki_filp)->i_sb->s_dio_done_wq,
		   &aio->work);
}

static int backing_aio_init_wq(struct kiocb *iocb)
{
	struct super_block *sb = file_inode(iocb->ki_filp)->i_sb;

	if (sb->s_dio_done_wq)
		return 0;

	return sb_init_dio_done_wq(sb);
}

static int do_backing_file_read_iter(struct file *file, struct iov_iter *iter,
				     struct kiocb *iocb, int flags)
{
	struct backing_aio *aio = NULL;
	int ret;

	if (is_sync_kiocb(iocb)) {
		rwf_t rwf = iocb_to_rw_flags(flags);

		return vfs_iter_read(file, iter, &iocb->ki_pos, rwf);
	}

	aio = kmem_cache_zalloc(backing_aio_cachep, GFP_KERNEL);
	if (!aio)
		return -ENOMEM;

	aio->orig_iocb = iocb;
	kiocb_clone(&aio->iocb, iocb, get_file(file));
	aio->iocb.ki_complete = backing_aio_rw_complete;
	refcount_set(&aio->ref, 2);
	ret = vfs_iocb_iter_read(file, &aio->iocb, iter);
	backing_aio_put(aio);
	if (ret != -EIOCBQUEUED)
		backing_aio_cleanup(aio, ret);
	return ret;
}

ssize_t backing_file_read_iter(struct file *file, struct iov_iter *iter,
			       struct kiocb *iocb, int flags,
			       struct backing_file_ctx *ctx)
{
	ssize_t ret;

	if (WARN_ON_ONCE(!(file->f_mode & FMODE_BACKING)))
		return -EIO;

	if (!iov_iter_count(iter))
		return 0;

	if (iocb->ki_flags & IOCB_DIRECT &&
	    !(file->f_mode & FMODE_CAN_ODIRECT))
		return -EINVAL;

	scoped_with_creds(ctx->cred)
		ret = do_backing_file_read_iter(file, iter, iocb, flags);

	if (ctx->accessed)
		ctx->accessed(iocb->ki_filp);

	return ret;
}
EXPORT_SYMBOL_GPL(backing_file_read_iter);

static int do_backing_file_write_iter(struct file *file, struct iov_iter *iter,
				      struct kiocb *iocb, int flags,
				      void (*end_write)(struct kiocb *, ssize_t))
{
	struct backing_aio *aio;
	int ret;

	if (is_sync_kiocb(iocb)) {
		rwf_t rwf = iocb_to_rw_flags(flags);

		ret = vfs_iter_write(file, iter, &iocb->ki_pos, rwf);
		if (end_write)
			end_write(iocb, ret);
		return ret;
	}

	ret = backing_aio_init_wq(iocb);
	if (ret)
		return ret;

	aio = kmem_cache_zalloc(backing_aio_cachep, GFP_KERNEL);
	if (!aio)
		return -ENOMEM;

	aio->orig_iocb = iocb;
	aio->end_write = end_write;
	kiocb_clone(&aio->iocb, iocb, get_file(file));
	aio->iocb.ki_flags = flags;
	aio->iocb.ki_complete = backing_aio_queue_completion;
	refcount_set(&aio->ref, 2);
	ret = vfs_iocb_iter_write(file, &aio->iocb, iter);
	backing_aio_put(aio);
	if (ret != -EIOCBQUEUED)
		backing_aio_cleanup(aio, ret);
	return ret;
}

ssize_t backing_file_write_iter(struct file *file, struct iov_iter *iter,
				struct kiocb *iocb, int flags,
				struct backing_file_ctx *ctx)
{
	ssize_t ret;

	if (WARN_ON_ONCE(!(file->f_mode & FMODE_BACKING)))
		return -EIO;

	if (!iov_iter_count(iter))
		return 0;

	ret = file_remove_privs(iocb->ki_filp);
	if (ret)
		return ret;

	if (iocb->ki_flags & IOCB_DIRECT &&
	    !(file->f_mode & FMODE_CAN_ODIRECT))
		return -EINVAL;

<<<<<<< HEAD
	old_cred = override_creds(ctx->cred);
	if (is_sync_kiocb(iocb)) {
		rwf_t rwf = iocb_to_rw_flags(flags);

		ret = vfs_iter_write(file, iter, &iocb->ki_pos, rwf);
		if (ctx->end_write)
			ctx->end_write(iocb, ret);
	} else {
		struct backing_aio *aio;

		ret = backing_aio_init_wq(iocb);
		if (ret)
			goto out;

		ret = -ENOMEM;
		aio = kmem_cache_zalloc(backing_aio_cachep, GFP_KERNEL);
		if (!aio)
			goto out;

		aio->orig_iocb = iocb;
		aio->end_write = ctx->end_write;
		kiocb_clone(&aio->iocb, iocb, get_file(file));
		aio->iocb.ki_flags = flags;
		aio->iocb.ki_complete = backing_aio_queue_completion;
		refcount_set(&aio->ref, 2);
		ret = vfs_iocb_iter_write(file, &aio->iocb, iter);
		backing_aio_put(aio);
		if (ret != -EIOCBQUEUED)
			backing_aio_cleanup(aio, ret);
	}
out:
	revert_creds(old_cred);

	return ret;
=======
	/*
	 * Stacked filesystems don't support deferred completions, don't copy
	 * this property in case it is set by the issuer.
	 */
	flags &= ~IOCB_DIO_CALLER_COMP;

	scoped_with_creds(ctx->cred)
		return do_backing_file_write_iter(file, iter, iocb, flags, ctx->end_write);
>>>>>>> c8e00cdc
}
EXPORT_SYMBOL_GPL(backing_file_write_iter);

ssize_t backing_file_splice_read(struct file *in, struct kiocb *iocb,
				 struct pipe_inode_info *pipe, size_t len,
				 unsigned int flags,
				 struct backing_file_ctx *ctx)
{
	ssize_t ret;

	if (WARN_ON_ONCE(!(in->f_mode & FMODE_BACKING)))
		return -EIO;

	scoped_with_creds(ctx->cred)
		ret = vfs_splice_read(in, &iocb->ki_pos, pipe, len, flags);

	if (ctx->accessed)
		ctx->accessed(iocb->ki_filp);

	return ret;
}
EXPORT_SYMBOL_GPL(backing_file_splice_read);

ssize_t backing_file_splice_write(struct pipe_inode_info *pipe,
				  struct file *out, struct kiocb *iocb,
				  size_t len, unsigned int flags,
				  struct backing_file_ctx *ctx)
{
	ssize_t ret;

	if (WARN_ON_ONCE(!(out->f_mode & FMODE_BACKING)))
		return -EIO;

	if (!out->f_op->splice_write)
		return -EINVAL;

	ret = file_remove_privs(iocb->ki_filp);
	if (ret)
		return ret;

	scoped_with_creds(ctx->cred) {
		file_start_write(out);
		ret = out->f_op->splice_write(pipe, out, &iocb->ki_pos, len, flags);
		file_end_write(out);
	}

	if (ctx->end_write)
		ctx->end_write(iocb, ret);

	return ret;
}
EXPORT_SYMBOL_GPL(backing_file_splice_write);

int backing_file_mmap(struct file *file, struct vm_area_struct *vma,
		      struct backing_file_ctx *ctx)
{
	struct file *user_file = vma->vm_file;
	int ret;

	if (WARN_ON_ONCE(!(file->f_mode & FMODE_BACKING)))
		return -EIO;

	if (!can_mmap_file(file))
		return -ENODEV;

	vma_set_file(vma, file);

	scoped_with_creds(ctx->cred)
		ret = vfs_mmap(vma->vm_file, vma);

	if (ctx->accessed)
		ctx->accessed(user_file);

	return ret;
}
EXPORT_SYMBOL_GPL(backing_file_mmap);

static int __init backing_aio_init(void)
{
	backing_aio_cachep = KMEM_CACHE(backing_aio, SLAB_HWCACHE_ALIGN);
	if (!backing_aio_cachep)
		return -ENOMEM;

	return 0;
}
fs_initcall(backing_aio_init);<|MERGE_RESOLUTION|>--- conflicted
+++ resolved
@@ -267,51 +267,8 @@
 	    !(file->f_mode & FMODE_CAN_ODIRECT))
 		return -EINVAL;
 
-<<<<<<< HEAD
-	old_cred = override_creds(ctx->cred);
-	if (is_sync_kiocb(iocb)) {
-		rwf_t rwf = iocb_to_rw_flags(flags);
-
-		ret = vfs_iter_write(file, iter, &iocb->ki_pos, rwf);
-		if (ctx->end_write)
-			ctx->end_write(iocb, ret);
-	} else {
-		struct backing_aio *aio;
-
-		ret = backing_aio_init_wq(iocb);
-		if (ret)
-			goto out;
-
-		ret = -ENOMEM;
-		aio = kmem_cache_zalloc(backing_aio_cachep, GFP_KERNEL);
-		if (!aio)
-			goto out;
-
-		aio->orig_iocb = iocb;
-		aio->end_write = ctx->end_write;
-		kiocb_clone(&aio->iocb, iocb, get_file(file));
-		aio->iocb.ki_flags = flags;
-		aio->iocb.ki_complete = backing_aio_queue_completion;
-		refcount_set(&aio->ref, 2);
-		ret = vfs_iocb_iter_write(file, &aio->iocb, iter);
-		backing_aio_put(aio);
-		if (ret != -EIOCBQUEUED)
-			backing_aio_cleanup(aio, ret);
-	}
-out:
-	revert_creds(old_cred);
-
-	return ret;
-=======
-	/*
-	 * Stacked filesystems don't support deferred completions, don't copy
-	 * this property in case it is set by the issuer.
-	 */
-	flags &= ~IOCB_DIO_CALLER_COMP;
-
 	scoped_with_creds(ctx->cred)
 		return do_backing_file_write_iter(file, iter, iocb, flags, ctx->end_write);
->>>>>>> c8e00cdc
 }
 EXPORT_SYMBOL_GPL(backing_file_write_iter);
 
