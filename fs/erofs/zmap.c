// SPDX-License-Identifier: GPL-2.0-only
/*
 * Copyright (C) 2018-2019 HUAWEI, Inc.
 *             https://www.huawei.com/
 */
#include "internal.h"
#include <asm/unaligned.h>
#include <trace/events/erofs.h>

int z_erofs_fill_inode(struct inode *inode)
{
	struct erofs_inode *const vi = EROFS_I(inode);
	struct erofs_sb_info *sbi = EROFS_SB(inode->i_sb);

	if (!erofs_sb_has_big_pcluster(sbi) &&
	    vi->datalayout == EROFS_INODE_FLAT_COMPRESSION_LEGACY) {
		vi->z_advise = 0;
		vi->z_algorithmtype[0] = 0;
		vi->z_algorithmtype[1] = 0;
		vi->z_logical_clusterbits = LOG_BLOCK_SIZE;
		set_bit(EROFS_I_Z_INITED_BIT, &vi->flags);
	}
	inode->i_mapping->a_ops = &z_erofs_aops;
	return 0;
}

static int z_erofs_fill_inode_lazy(struct inode *inode)
{
	struct erofs_inode *const vi = EROFS_I(inode);
	struct super_block *const sb = inode->i_sb;
	int err, headnr;
	erofs_off_t pos;
	struct page *page;
	void *kaddr;
	struct z_erofs_map_header *h;

	if (test_bit(EROFS_I_Z_INITED_BIT, &vi->flags)) {
		/*
		 * paired with smp_mb() at the end of the function to ensure
		 * fields will only be observed after the bit is set.
		 */
		smp_mb();
		return 0;
	}

	if (wait_on_bit_lock(&vi->flags, EROFS_I_BL_Z_BIT, TASK_KILLABLE))
		return -ERESTARTSYS;

	err = 0;
	if (test_bit(EROFS_I_Z_INITED_BIT, &vi->flags))
		goto out_unlock;

	DBG_BUGON(!erofs_sb_has_big_pcluster(EROFS_SB(sb)) &&
		  vi->datalayout == EROFS_INODE_FLAT_COMPRESSION_LEGACY);

	pos = ALIGN(iloc(EROFS_SB(sb), vi->nid) + vi->inode_isize +
		    vi->xattr_isize, 8);
	page = erofs_get_meta_page(sb, erofs_blknr(pos));
	if (IS_ERR(page)) {
		err = PTR_ERR(page);
		goto out_unlock;
	}

	kaddr = kmap_atomic(page);

	h = kaddr + erofs_blkoff(pos);
	vi->z_advise = le16_to_cpu(h->h_advise);
	vi->z_algorithmtype[0] = h->h_algorithmtype & 15;
	vi->z_algorithmtype[1] = h->h_algorithmtype >> 4;

	headnr = 0;
	if (vi->z_algorithmtype[0] >= Z_EROFS_COMPRESSION_MAX ||
	    vi->z_algorithmtype[++headnr] >= Z_EROFS_COMPRESSION_MAX) {
		erofs_err(sb, "unknown HEAD%u format %u for nid %llu, please upgrade kernel",
			  headnr + 1, vi->z_algorithmtype[headnr], vi->nid);
		err = -EOPNOTSUPP;
		goto unmap_done;
	}

	vi->z_logical_clusterbits = LOG_BLOCK_SIZE + (h->h_clusterbits & 7);
	if (!erofs_sb_has_big_pcluster(EROFS_SB(sb)) &&
	    vi->z_advise & (Z_EROFS_ADVISE_BIG_PCLUSTER_1 |
			    Z_EROFS_ADVISE_BIG_PCLUSTER_2)) {
		erofs_err(sb, "per-inode big pcluster without sb feature for nid %llu",
			  vi->nid);
		err = -EFSCORRUPTED;
		goto unmap_done;
	}
	if (vi->datalayout == EROFS_INODE_FLAT_COMPRESSION &&
	    !(vi->z_advise & Z_EROFS_ADVISE_BIG_PCLUSTER_1) ^
	    !(vi->z_advise & Z_EROFS_ADVISE_BIG_PCLUSTER_2)) {
		erofs_err(sb, "big pcluster head1/2 of compact indexes should be consistent for nid %llu",
			  vi->nid);
		err = -EFSCORRUPTED;
		goto unmap_done;
	}
	/* paired with smp_mb() at the beginning of the function */
	smp_mb();
	set_bit(EROFS_I_Z_INITED_BIT, &vi->flags);
unmap_done:
	kunmap_atomic(kaddr);
	unlock_page(page);
	put_page(page);
out_unlock:
	clear_and_wake_up_bit(EROFS_I_BL_Z_BIT, &vi->flags);
	return err;
}

struct z_erofs_maprecorder {
	struct inode *inode;
	struct erofs_map_blocks *map;
	void *kaddr;

	unsigned long lcn;
	/* compression extent information gathered */
	u8  type, headtype;
	u16 clusterofs;
	u16 delta[2];
	erofs_blk_t pblk, compressedlcs;
};

static int z_erofs_reload_indexes(struct z_erofs_maprecorder *m,
				  erofs_blk_t eblk)
{
	struct super_block *const sb = m->inode->i_sb;
	struct erofs_map_blocks *const map = m->map;
	struct page *mpage = map->mpage;

	if (mpage) {
		if (mpage->index == eblk) {
			if (!m->kaddr)
				m->kaddr = kmap_atomic(mpage);
			return 0;
		}

		if (m->kaddr) {
			kunmap_atomic(m->kaddr);
			m->kaddr = NULL;
		}
		put_page(mpage);
	}

	mpage = erofs_get_meta_page(sb, eblk);
	if (IS_ERR(mpage)) {
		map->mpage = NULL;
		return PTR_ERR(mpage);
	}
	m->kaddr = kmap_atomic(mpage);
	unlock_page(mpage);
	map->mpage = mpage;
	return 0;
}

static int legacy_load_cluster_from_disk(struct z_erofs_maprecorder *m,
					 unsigned long lcn)
{
	struct inode *const inode = m->inode;
	struct erofs_inode *const vi = EROFS_I(inode);
	const erofs_off_t ibase = iloc(EROFS_I_SB(inode), vi->nid);
	const erofs_off_t pos =
		Z_EROFS_VLE_LEGACY_INDEX_ALIGN(ibase + vi->inode_isize +
					       vi->xattr_isize) +
		lcn * sizeof(struct z_erofs_vle_decompressed_index);
	struct z_erofs_vle_decompressed_index *di;
	unsigned int advise, type;
	int err;

	err = z_erofs_reload_indexes(m, erofs_blknr(pos));
	if (err)
		return err;

	m->lcn = lcn;
	di = m->kaddr + erofs_blkoff(pos);

	advise = le16_to_cpu(di->di_advise);
	type = (advise >> Z_EROFS_VLE_DI_CLUSTER_TYPE_BIT) &
		((1 << Z_EROFS_VLE_DI_CLUSTER_TYPE_BITS) - 1);
	switch (type) {
	case Z_EROFS_VLE_CLUSTER_TYPE_NONHEAD:
		m->clusterofs = 1 << vi->z_logical_clusterbits;
		m->delta[0] = le16_to_cpu(di->di_u.delta[0]);
		if (m->delta[0] & Z_EROFS_VLE_DI_D0_CBLKCNT) {
			if (!(vi->z_advise & (Z_EROFS_ADVISE_BIG_PCLUSTER_1 |
					Z_EROFS_ADVISE_BIG_PCLUSTER_2))) {
				DBG_BUGON(1);
				return -EFSCORRUPTED;
			}
			m->compressedlcs = m->delta[0] &
				~Z_EROFS_VLE_DI_D0_CBLKCNT;
			m->delta[0] = 1;
		}
		m->delta[1] = le16_to_cpu(di->di_u.delta[1]);
		break;
	case Z_EROFS_VLE_CLUSTER_TYPE_PLAIN:
	case Z_EROFS_VLE_CLUSTER_TYPE_HEAD1:
	case Z_EROFS_VLE_CLUSTER_TYPE_HEAD2:
		m->clusterofs = le16_to_cpu(di->di_clusterofs);
		m->pblk = le32_to_cpu(di->di_u.blkaddr);
		break;
	default:
		DBG_BUGON(1);
		return -EOPNOTSUPP;
	}
	m->type = type;
	return 0;
}

static unsigned int decode_compactedbits(unsigned int lobits,
					 unsigned int lomask,
					 u8 *in, unsigned int pos, u8 *type)
{
	const unsigned int v = get_unaligned_le32(in + pos / 8) >> (pos & 7);
	const unsigned int lo = v & lomask;

	*type = (v >> lobits) & 3;
	return lo;
}

static int get_compacted_la_distance(unsigned int lclusterbits,
				     unsigned int encodebits,
				     unsigned int vcnt, u8 *in, int i)
{
	const unsigned int lomask = (1 << lclusterbits) - 1;
	unsigned int lo, d1 = 0;
	u8 type;

	DBG_BUGON(i >= vcnt);

	do {
		lo = decode_compactedbits(lclusterbits, lomask,
					  in, encodebits * i, &type);

		if (type != Z_EROFS_VLE_CLUSTER_TYPE_NONHEAD)
			return d1;
		++d1;
	} while (++i < vcnt);

	/* vcnt - 1 (Z_EROFS_VLE_CLUSTER_TYPE_NONHEAD) item */
	if (!(lo & Z_EROFS_VLE_DI_D0_CBLKCNT))
		d1 += lo - 1;
	return d1;
}

static int unpack_compacted_index(struct z_erofs_maprecorder *m,
				  unsigned int amortizedshift,
				  unsigned int eofs, bool lookahead)
{
	struct erofs_inode *const vi = EROFS_I(m->inode);
	const unsigned int lclusterbits = vi->z_logical_clusterbits;
	const unsigned int lomask = (1 << lclusterbits) - 1;
	unsigned int vcnt, base, lo, encodebits, nblk;
	int i;
	u8 *in, type;
	bool big_pcluster;

	if (1 << amortizedshift == 4)
		vcnt = 2;
	else if (1 << amortizedshift == 2 && lclusterbits == 12)
		vcnt = 16;
	else
		return -EOPNOTSUPP;

	big_pcluster = vi->z_advise & Z_EROFS_ADVISE_BIG_PCLUSTER_1;
	encodebits = ((vcnt << amortizedshift) - sizeof(__le32)) * 8 / vcnt;
	base = round_down(eofs, vcnt << amortizedshift);
	in = m->kaddr + base;

	i = (eofs - base) >> amortizedshift;

	lo = decode_compactedbits(lclusterbits, lomask,
				  in, encodebits * i, &type);
	m->type = type;
	if (type == Z_EROFS_VLE_CLUSTER_TYPE_NONHEAD) {
		m->clusterofs = 1 << lclusterbits;

		/* figure out lookahead_distance: delta[1] if needed */
		if (lookahead)
			m->delta[1] = get_compacted_la_distance(lclusterbits,
						encodebits, vcnt, in, i);
		if (lo & Z_EROFS_VLE_DI_D0_CBLKCNT) {
			if (!big_pcluster) {
				DBG_BUGON(1);
				return -EFSCORRUPTED;
			}
			m->compressedlcs = lo & ~Z_EROFS_VLE_DI_D0_CBLKCNT;
			m->delta[0] = 1;
			return 0;
		} else if (i + 1 != (int)vcnt) {
			m->delta[0] = lo;
			return 0;
		}
		/*
		 * since the last lcluster in the pack is special,
		 * of which lo saves delta[1] rather than delta[0].
		 * Hence, get delta[0] by the previous lcluster indirectly.
		 */
		lo = decode_compactedbits(lclusterbits, lomask,
					  in, encodebits * (i - 1), &type);
		if (type != Z_EROFS_VLE_CLUSTER_TYPE_NONHEAD)
			lo = 0;
		else if (lo & Z_EROFS_VLE_DI_D0_CBLKCNT)
			lo = 1;
		m->delta[0] = lo + 1;
		return 0;
	}
	m->clusterofs = lo;
	m->delta[0] = 0;
	/* figout out blkaddr (pblk) for HEAD lclusters */
	if (!big_pcluster) {
		nblk = 1;
		while (i > 0) {
			--i;
			lo = decode_compactedbits(lclusterbits, lomask,
						  in, encodebits * i, &type);
			if (type == Z_EROFS_VLE_CLUSTER_TYPE_NONHEAD)
				i -= lo;

			if (i >= 0)
				++nblk;
		}
	} else {
		nblk = 0;
		while (i > 0) {
			--i;
			lo = decode_compactedbits(lclusterbits, lomask,
						  in, encodebits * i, &type);
			if (type == Z_EROFS_VLE_CLUSTER_TYPE_NONHEAD) {
				if (lo & Z_EROFS_VLE_DI_D0_CBLKCNT) {
					--i;
					nblk += lo & ~Z_EROFS_VLE_DI_D0_CBLKCNT;
					continue;
				}
				/* bigpcluster shouldn't have plain d0 == 1 */
				if (lo <= 1) {
					DBG_BUGON(1);
					return -EFSCORRUPTED;
				}
				i -= lo - 2;
				continue;
			}
			++nblk;
		}
	}
	in += (vcnt << amortizedshift) - sizeof(__le32);
	m->pblk = le32_to_cpu(*(__le32 *)in) + nblk;
	return 0;
}

static int compacted_load_cluster_from_disk(struct z_erofs_maprecorder *m,
					    unsigned long lcn, bool lookahead)
{
	struct inode *const inode = m->inode;
	struct erofs_inode *const vi = EROFS_I(inode);
	const unsigned int lclusterbits = vi->z_logical_clusterbits;
	const erofs_off_t ebase = ALIGN(iloc(EROFS_I_SB(inode), vi->nid) +
					vi->inode_isize + vi->xattr_isize, 8) +
		sizeof(struct z_erofs_map_header);
	const unsigned int totalidx = DIV_ROUND_UP(inode->i_size, EROFS_BLKSIZ);
	unsigned int compacted_4b_initial, compacted_2b;
	unsigned int amortizedshift;
	erofs_off_t pos;
	int err;

	if (lclusterbits != 12)
		return -EOPNOTSUPP;

	if (lcn >= totalidx)
		return -EINVAL;

	m->lcn = lcn;
	/* used to align to 32-byte (compacted_2b) alignment */
	compacted_4b_initial = (32 - ebase % 32) / 4;
	if (compacted_4b_initial == 32 / 4)
		compacted_4b_initial = 0;

	if ((vi->z_advise & Z_EROFS_ADVISE_COMPACTED_2B) &&
	    compacted_4b_initial < totalidx)
		compacted_2b = rounddown(totalidx - compacted_4b_initial, 16);
	else
		compacted_2b = 0;

	pos = ebase;
	if (lcn < compacted_4b_initial) {
		amortizedshift = 2;
		goto out;
	}
	pos += compacted_4b_initial * 4;
	lcn -= compacted_4b_initial;

	if (lcn < compacted_2b) {
		amortizedshift = 1;
		goto out;
	}
	pos += compacted_2b * 2;
	lcn -= compacted_2b;
	amortizedshift = 2;
out:
	pos += lcn * (1 << amortizedshift);
	err = z_erofs_reload_indexes(m, erofs_blknr(pos));
	if (err)
		return err;
	return unpack_compacted_index(m, amortizedshift, erofs_blkoff(pos),
				      lookahead);
}

static int z_erofs_load_cluster_from_disk(struct z_erofs_maprecorder *m,
					  unsigned int lcn, bool lookahead)
{
	const unsigned int datamode = EROFS_I(m->inode)->datalayout;

	if (datamode == EROFS_INODE_FLAT_COMPRESSION_LEGACY)
		return legacy_load_cluster_from_disk(m, lcn);

	if (datamode == EROFS_INODE_FLAT_COMPRESSION)
		return compacted_load_cluster_from_disk(m, lcn, lookahead);

	return -EINVAL;
}

static int z_erofs_extent_lookback(struct z_erofs_maprecorder *m,
				   unsigned int lookback_distance)
{
	struct erofs_inode *const vi = EROFS_I(m->inode);
	struct erofs_map_blocks *const map = m->map;
	const unsigned int lclusterbits = vi->z_logical_clusterbits;
	unsigned long lcn = m->lcn;
	int err;

	if (lcn < lookback_distance) {
		erofs_err(m->inode->i_sb,
			  "bogus lookback distance @ nid %llu", vi->nid);
		DBG_BUGON(1);
		return -EFSCORRUPTED;
	}

	/* load extent head logical cluster if needed */
	lcn -= lookback_distance;
	err = z_erofs_load_cluster_from_disk(m, lcn, false);
	if (err)
		return err;

	switch (m->type) {
	case Z_EROFS_VLE_CLUSTER_TYPE_NONHEAD:
		if (!m->delta[0]) {
			erofs_err(m->inode->i_sb,
				  "invalid lookback distance 0 @ nid %llu",
				  vi->nid);
			DBG_BUGON(1);
			return -EFSCORRUPTED;
		}
		return z_erofs_extent_lookback(m, m->delta[0]);
	case Z_EROFS_VLE_CLUSTER_TYPE_PLAIN:
	case Z_EROFS_VLE_CLUSTER_TYPE_HEAD1:
	case Z_EROFS_VLE_CLUSTER_TYPE_HEAD2:
		m->headtype = m->type;
		map->m_la = (lcn << lclusterbits) | m->clusterofs;
		break;
	default:
		erofs_err(m->inode->i_sb,
			  "unknown type %u @ lcn %lu of nid %llu",
			  m->type, lcn, vi->nid);
		DBG_BUGON(1);
		return -EOPNOTSUPP;
	}
	return 0;
}

static int z_erofs_get_extent_compressedlen(struct z_erofs_maprecorder *m,
					    unsigned int initial_lcn)
{
	struct erofs_inode *const vi = EROFS_I(m->inode);
	struct erofs_map_blocks *const map = m->map;
	const unsigned int lclusterbits = vi->z_logical_clusterbits;
	unsigned long lcn;
	int err;

	DBG_BUGON(m->type != Z_EROFS_VLE_CLUSTER_TYPE_PLAIN &&
		  m->type != Z_EROFS_VLE_CLUSTER_TYPE_HEAD1 &&
		  m->type != Z_EROFS_VLE_CLUSTER_TYPE_HEAD2);
	DBG_BUGON(m->type != m->headtype);

	if (m->headtype == Z_EROFS_VLE_CLUSTER_TYPE_PLAIN ||
	    ((m->headtype == Z_EROFS_VLE_CLUSTER_TYPE_HEAD1) &&
	     !(vi->z_advise & Z_EROFS_ADVISE_BIG_PCLUSTER_1)) ||
	    ((m->headtype == Z_EROFS_VLE_CLUSTER_TYPE_HEAD2) &&
	     !(vi->z_advise & Z_EROFS_ADVISE_BIG_PCLUSTER_2))) {
		map->m_plen = 1 << lclusterbits;
		return 0;
	}
	lcn = m->lcn + 1;
	if (m->compressedlcs)
		goto out;

	err = z_erofs_load_cluster_from_disk(m, lcn, false);
	if (err)
		return err;

	/*
	 * If the 1st NONHEAD lcluster has already been handled initially w/o
	 * valid compressedlcs, which means at least it mustn't be CBLKCNT, or
	 * an internal implemenatation error is detected.
	 *
	 * The following code can also handle it properly anyway, but let's
	 * BUG_ON in the debugging mode only for developers to notice that.
	 */
	DBG_BUGON(lcn == initial_lcn &&
		  m->type == Z_EROFS_VLE_CLUSTER_TYPE_NONHEAD);

	switch (m->type) {
	case Z_EROFS_VLE_CLUSTER_TYPE_PLAIN:
	case Z_EROFS_VLE_CLUSTER_TYPE_HEAD1:
	case Z_EROFS_VLE_CLUSTER_TYPE_HEAD2:
		/*
		 * if the 1st NONHEAD lcluster is actually PLAIN or HEAD type
		 * rather than CBLKCNT, it's a 1 lcluster-sized pcluster.
		 */
		m->compressedlcs = 1;
		break;
	case Z_EROFS_VLE_CLUSTER_TYPE_NONHEAD:
		if (m->delta[0] != 1)
			goto err_bonus_cblkcnt;
		if (m->compressedlcs)
			break;
		fallthrough;
	default:
		erofs_err(m->inode->i_sb,
			  "cannot found CBLKCNT @ lcn %lu of nid %llu",
			  lcn, vi->nid);
		DBG_BUGON(1);
		return -EFSCORRUPTED;
	}
out:
	map->m_plen = m->compressedlcs << lclusterbits;
	return 0;
err_bonus_cblkcnt:
	erofs_err(m->inode->i_sb,
		  "bogus CBLKCNT @ lcn %lu of nid %llu",
		  lcn, vi->nid);
	DBG_BUGON(1);
	return -EFSCORRUPTED;
}

static int z_erofs_get_extent_decompressedlen(struct z_erofs_maprecorder *m)
{
	struct inode *inode = m->inode;
	struct erofs_inode *vi = EROFS_I(inode);
	struct erofs_map_blocks *map = m->map;
	unsigned int lclusterbits = vi->z_logical_clusterbits;
	u64 lcn = m->lcn, headlcn = map->m_la >> lclusterbits;
	int err;

	do {
		/* handle the last EOF pcluster (no next HEAD lcluster) */
		if ((lcn << lclusterbits) >= inode->i_size) {
			map->m_llen = inode->i_size - map->m_la;
			return 0;
		}

		err = z_erofs_load_cluster_from_disk(m, lcn, true);
		if (err)
			return err;

		if (m->type == Z_EROFS_VLE_CLUSTER_TYPE_NONHEAD) {
			DBG_BUGON(!m->delta[1] &&
				  m->clusterofs != 1 << lclusterbits);
		} else if (m->type == Z_EROFS_VLE_CLUSTER_TYPE_PLAIN ||
<<<<<<< HEAD
			   m->type == Z_EROFS_VLE_CLUSTER_TYPE_HEAD) {
=======
			   m->type == Z_EROFS_VLE_CLUSTER_TYPE_HEAD1 ||
			   m->type == Z_EROFS_VLE_CLUSTER_TYPE_HEAD2) {
>>>>>>> df0cc57e
			/* go on until the next HEAD lcluster */
			if (lcn != headlcn)
				break;
			m->delta[1] = 1;
		} else {
			erofs_err(inode->i_sb, "unknown type %u @ lcn %llu of nid %llu",
				  m->type, lcn, vi->nid);
			DBG_BUGON(1);
			return -EOPNOTSUPP;
		}
		lcn += m->delta[1];
	} while (m->delta[1]);

	map->m_llen = (lcn << lclusterbits) + m->clusterofs - map->m_la;
	return 0;
}

int z_erofs_map_blocks_iter(struct inode *inode,
			    struct erofs_map_blocks *map,
			    int flags)
{
	struct erofs_inode *const vi = EROFS_I(inode);
	struct z_erofs_maprecorder m = {
		.inode = inode,
		.map = map,
	};
	int err = 0;
	unsigned int lclusterbits, endoff;
	unsigned long initial_lcn;
	unsigned long long ofs, end;

	trace_z_erofs_map_blocks_iter_enter(inode, map, flags);

	/* when trying to read beyond EOF, leave it unmapped */
	if (map->m_la >= inode->i_size) {
		map->m_llen = map->m_la + 1 - inode->i_size;
		map->m_la = inode->i_size;
		map->m_flags = 0;
		goto out;
	}

	err = z_erofs_fill_inode_lazy(inode);
	if (err)
		goto out;

	lclusterbits = vi->z_logical_clusterbits;
	ofs = map->m_la;
	initial_lcn = ofs >> lclusterbits;
	endoff = ofs & ((1 << lclusterbits) - 1);

	err = z_erofs_load_cluster_from_disk(&m, initial_lcn, false);
	if (err)
		goto unmap_out;

	map->m_flags = EROFS_MAP_MAPPED | EROFS_MAP_ENCODED;
	end = (m.lcn + 1ULL) << lclusterbits;

	switch (m.type) {
	case Z_EROFS_VLE_CLUSTER_TYPE_PLAIN:
	case Z_EROFS_VLE_CLUSTER_TYPE_HEAD1:
	case Z_EROFS_VLE_CLUSTER_TYPE_HEAD2:
		if (endoff >= m.clusterofs) {
			m.headtype = m.type;
			map->m_la = (m.lcn << lclusterbits) | m.clusterofs;
			break;
		}
		/* m.lcn should be >= 1 if endoff < m.clusterofs */
		if (!m.lcn) {
			erofs_err(inode->i_sb,
				  "invalid logical cluster 0 at nid %llu",
				  vi->nid);
			err = -EFSCORRUPTED;
			goto unmap_out;
		}
		end = (m.lcn << lclusterbits) | m.clusterofs;
		map->m_flags |= EROFS_MAP_FULL_MAPPED;
		m.delta[0] = 1;
		fallthrough;
	case Z_EROFS_VLE_CLUSTER_TYPE_NONHEAD:
		/* get the corresponding first chunk */
		err = z_erofs_extent_lookback(&m, m.delta[0]);
		if (err)
			goto unmap_out;
		break;
	default:
		erofs_err(inode->i_sb,
			  "unknown type %u @ offset %llu of nid %llu",
			  m.type, ofs, vi->nid);
		err = -EOPNOTSUPP;
		goto unmap_out;
	}

	map->m_llen = end - map->m_la;
	map->m_pa = blknr_to_addr(m.pblk);

	err = z_erofs_get_extent_compressedlen(&m, initial_lcn);
	if (err)
		goto out;

<<<<<<< HEAD
	if (flags & EROFS_GET_BLOCKS_FIEMAP) {
=======
	if (m.headtype == Z_EROFS_VLE_CLUSTER_TYPE_PLAIN)
		map->m_algorithmformat = Z_EROFS_COMPRESSION_SHIFTED;
	else if (m.headtype == Z_EROFS_VLE_CLUSTER_TYPE_HEAD2)
		map->m_algorithmformat = vi->z_algorithmtype[1];
	else
		map->m_algorithmformat = vi->z_algorithmtype[0];

	if ((flags & EROFS_GET_BLOCKS_FIEMAP) ||
	    ((flags & EROFS_GET_BLOCKS_READMORE) &&
	     map->m_algorithmformat == Z_EROFS_COMPRESSION_LZMA &&
	     map->m_llen >= EROFS_BLKSIZ)) {
>>>>>>> df0cc57e
		err = z_erofs_get_extent_decompressedlen(&m);
		if (!err)
			map->m_flags |= EROFS_MAP_FULL_MAPPED;
	}
unmap_out:
	if (m.kaddr)
		kunmap_atomic(m.kaddr);

out:
	erofs_dbg("%s, m_la %llu m_pa %llu m_llen %llu m_plen %llu m_flags 0%o",
		  __func__, map->m_la, map->m_pa,
		  map->m_llen, map->m_plen, map->m_flags);

	trace_z_erofs_map_blocks_iter_exit(inode, map, flags, err);

	/* aggressively BUG_ON iff CONFIG_EROFS_FS_DEBUG is on */
	DBG_BUGON(err < 0 && err != -ENOMEM);
	return err;
}

static int z_erofs_iomap_begin_report(struct inode *inode, loff_t offset,
				loff_t length, unsigned int flags,
				struct iomap *iomap, struct iomap *srcmap)
{
	int ret;
	struct erofs_map_blocks map = { .m_la = offset };

	ret = z_erofs_map_blocks_iter(inode, &map, EROFS_GET_BLOCKS_FIEMAP);
	if (map.mpage)
		put_page(map.mpage);
	if (ret < 0)
		return ret;

	iomap->bdev = inode->i_sb->s_bdev;
	iomap->offset = map.m_la;
	iomap->length = map.m_llen;
	if (map.m_flags & EROFS_MAP_MAPPED) {
		iomap->type = IOMAP_MAPPED;
		iomap->addr = map.m_pa;
	} else {
		iomap->type = IOMAP_HOLE;
		iomap->addr = IOMAP_NULL_ADDR;
		/*
		 * No strict rule how to describe extents for post EOF, yet
		 * we need do like below. Otherwise, iomap itself will get
		 * into an endless loop on post EOF.
		 */
		if (iomap->offset >= inode->i_size)
			iomap->length = length + map.m_la - offset;
	}
	iomap->flags = 0;
	return 0;
}

const struct iomap_ops z_erofs_iomap_report_ops = {
	.iomap_begin = z_erofs_iomap_begin_report,
};<|MERGE_RESOLUTION|>--- conflicted
+++ resolved
@@ -564,12 +564,8 @@
 			DBG_BUGON(!m->delta[1] &&
 				  m->clusterofs != 1 << lclusterbits);
 		} else if (m->type == Z_EROFS_VLE_CLUSTER_TYPE_PLAIN ||
-<<<<<<< HEAD
-			   m->type == Z_EROFS_VLE_CLUSTER_TYPE_HEAD) {
-=======
 			   m->type == Z_EROFS_VLE_CLUSTER_TYPE_HEAD1 ||
 			   m->type == Z_EROFS_VLE_CLUSTER_TYPE_HEAD2) {
->>>>>>> df0cc57e
 			/* go on until the next HEAD lcluster */
 			if (lcn != headlcn)
 				break;
@@ -669,9 +665,6 @@
 	if (err)
 		goto out;
 
-<<<<<<< HEAD
-	if (flags & EROFS_GET_BLOCKS_FIEMAP) {
-=======
 	if (m.headtype == Z_EROFS_VLE_CLUSTER_TYPE_PLAIN)
 		map->m_algorithmformat = Z_EROFS_COMPRESSION_SHIFTED;
 	else if (m.headtype == Z_EROFS_VLE_CLUSTER_TYPE_HEAD2)
@@ -683,7 +676,6 @@
 	    ((flags & EROFS_GET_BLOCKS_READMORE) &&
 	     map->m_algorithmformat == Z_EROFS_COMPRESSION_LZMA &&
 	     map->m_llen >= EROFS_BLKSIZ)) {
->>>>>>> df0cc57e
 		err = z_erofs_get_extent_decompressedlen(&m);
 		if (!err)
 			map->m_flags |= EROFS_MAP_FULL_MAPPED;
